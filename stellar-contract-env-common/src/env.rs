--- conflicted
+++ resolved
@@ -180,13 +180,8 @@
             }
 
             mod crypto "c" {
-<<<<<<< HEAD
-                {"$_", fn compute_hash_sha256(x:Object) -> Object}
-                {"$0", fn verify_sig_ed25519(x:Object, k:Object, s:Object) -> RawVal}
-=======
                 {"_", fn compute_hash_sha256(x:Object) -> Object}
                 {"0", fn verify_sig_ed25519(x:Object, k:Object, s:Object) -> RawVal}
->>>>>>> 2310c169
             }
         }
     };
