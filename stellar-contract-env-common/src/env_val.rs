use crate::{BitSet, Object, Status, Symbol, Tag, TagType, TaggedVal, Val};

use super::{
    raw_val::{RawVal, RawValConvertible},
    xdr::ScObjectType,
    Env,
};
use core::{cmp::Ordering, fmt::Debug};

// EnvVal is a RawVal or TaggedVal coupled to a specific instance of Env. In the
// guest we will use this with a zero-sized Guest unit struct, but in the host
// we provide a Host and Weak<Host> for Env.
#[derive(Clone)]
pub struct EnvVal<E: Env, V: Val> {
    pub env: E,
    pub val: V,
}

impl<E: Env, V: Val> EnvVal<E, V> {
    pub fn env(&self) -> &E {
        &self.env
    }
}

impl<E: Env> EnvVal<E, RawVal> {
    pub fn as_raw(&self) -> &RawVal {
        self.val.as_ref()
    }
    pub fn to_raw(&self) -> RawVal {
        self.val
    }
}

impl<E: Env, T: TagType> EnvVal<E, TaggedVal<T>> {
    // These fns let callers disambiguate by name when they call as_ref() in a
    // context that might want &TaggedVal<T> or &RawRef; it saves them writing
    // <_ as AsRef<RawVal>>::as_ref(foo)

    pub fn as_raw(&self) -> &RawVal {
        &self.val.0
    }
    pub fn to_raw(&self) -> RawVal {
        self.val.0
    }
    pub fn as_tagged(&self) -> &TaggedVal<T> {
        &self.val
    }
    pub fn to_tagged(&self) -> TaggedVal<T> {
        self.val
    }
}

impl<E: Env, V: Val> AsRef<RawVal> for EnvVal<E, V> {
    fn as_ref(&self) -> &RawVal {
        self.val.as_ref()
    }
}

impl<E: Env, V: Val> AsMut<RawVal> for EnvVal<E, V> {
    fn as_mut(&mut self) -> &mut RawVal {
        self.val.as_mut()
    }
}

impl<E: Env, T: TagType> AsRef<TaggedVal<T>> for EnvVal<E, TaggedVal<T>> {
    fn as_ref(&self) -> &TaggedVal<T> {
        &self.val
    }
}

impl<E: Env, T: TagType> AsMut<TaggedVal<T>> for EnvVal<E, TaggedVal<T>> {
    fn as_mut(&mut self) -> &mut TaggedVal<T> {
        &mut self.val
    }
}

impl<E: Env, T: TagType> From<EnvVal<E, TaggedVal<T>>> for EnvVal<E, RawVal> {
    fn from(ev: EnvVal<E, TaggedVal<T>>) -> Self {
        EnvVal {
            env: ev.env,
            val: ev.val.as_ref().clone(),
        }
    }
}

pub trait IntoEnvVal<E: Env, V: Val>: Sized {
    fn into_env_val(self, env: &E) -> EnvVal<E, V>;
}

pub trait IntoVal<E: Env, V: Val>: IntoEnvVal<E, V> {
    fn into_val(self, env: &E) -> V {
        Self::into_env_val(self, env).val
    }
}

<<<<<<< HEAD
pub trait TryFromVal<E: Env, V: Val>: Sized + TryFrom<EnvVal<E, V>> {
=======
impl<E: Env, V: Val, T> IntoVal<E, V> for T where T: IntoEnvVal<E, V> {}

// EnvValConvertible is similar to RawValConvertible but also covers types with conversions
// that need an Env to help with the conversion -- those that might require allocating an Object. ValType
// covers types that can always be directly converted to Val with no Env.
pub trait EnvValConvertible<E: Env, V: Val>:
    Sized + IntoEnvVal<E, V> + IntoVal<E, V> + TryFrom<EnvVal<E, V>>
{
>>>>>>> 45694af4
    fn try_from_val(env: &E, v: V) -> Result<Self, Self::Error> {
        Self::try_from(EnvVal {
            env: env.clone(),
            val: v,
        })
    }
}

impl<E: Env, V: Val, T> TryFromVal<E, V> for T where T: Sized + TryFrom<EnvVal<E, V>> {}

// EnvValConvertible is similar to RawValConvertible but also covers types with conversions
// that need an Env to help with the conversion -- those that might require allocating an Object. ValType
// covers types that can always be directly converted to Val with no Env.
pub trait EnvValConvertible<E: Env, V: Val>: Sized + IntoEnvVal<E, V> + TryFromVal<E, V> {}

impl<E: Env, V: Val, C> EnvValConvertible<E, V> for C where
    C: Sized + IntoEnvVal<E, V> + TryFromVal<E, V>
{
}

impl<E: Env, V: Val, I: Into<EnvVal<E, V>>> IntoEnvVal<E, V> for I {
    fn into_env_val(self, env: &E) -> EnvVal<E, V> {
        let ev = self.into();
        ev.env.check_same_env(env);
        ev
    }
}

impl<E: Env> From<EnvVal<E, RawVal>> for RawVal {
    fn from(ev: EnvVal<E, RawVal>) -> Self {
        ev.val
    }
}

impl<E: Env, T: TagType> TryFrom<EnvVal<E, RawVal>> for TaggedVal<T> {
    type Error = ();

    fn try_from(ev: EnvVal<E, RawVal>) -> Result<Self, Self::Error> {
        Ok(ev.to_raw().try_into()?)
    }
}

impl<E: Env, T: TagType> TryFrom<EnvVal<E, RawVal>> for EnvVal<E, TaggedVal<T>> {
    type Error = ();

    fn try_from(ev: EnvVal<E, RawVal>) -> Result<Self, Self::Error> {
        let tv: TaggedVal<T> = ev.to_raw().try_into()?;
        Ok(tv.in_env(ev.env()))
    }
}

impl<E: Env, T: TagType> From<EnvVal<E, TaggedVal<T>>> for RawVal {
    fn from(ev: EnvVal<E, TaggedVal<T>>) -> Self {
        ev.val.0
    }
}

impl<E: Env, T: TagType> From<EnvVal<E, TaggedVal<T>>> for TaggedVal<T> {
    fn from(ev: EnvVal<E, TaggedVal<T>>) -> Self {
        ev.val
    }
}

impl<E: Env, T: TagType> IntoEnvVal<E, TaggedVal<T>> for TaggedVal<T> {
    fn into_env_val(self, env: &E) -> EnvVal<E, TaggedVal<T>> {
        EnvVal {
            env: env.clone(),
            val: self.clone(),
        }
    }
}

impl<E: Env> TryFrom<EnvVal<E, RawVal>> for i64 {
    type Error = ();

    fn try_from(ev: EnvVal<E, RawVal>) -> Result<Self, Self::Error> {
        if ev.val.is_positive_i64() {
            Ok(unsafe { ev.val.unchecked_as_positive_i64() })
        } else if Object::val_is_obj_type(ev.val, ScObjectType::I64) {
            Ok(ev.env.obj_to_i64(ev.val))
        } else {
            Err(())
        }
    }
}

impl<E: Env> IntoEnvVal<E, RawVal> for i64 {
    fn into_env_val(self, env: &E) -> EnvVal<E, RawVal> {
        let val = if self >= 0 {
            unsafe { RawVal::unchecked_from_positive_i64(self) }
        } else {
            env.obj_from_i64(self).as_ref().clone()
        };
        EnvVal {
            env: env.clone(),
            val,
        }
    }
}

impl<E: Env> TryFrom<EnvVal<E, RawVal>> for u64 {
    type Error = ();

    fn try_from(ev: EnvVal<E, RawVal>) -> Result<Self, Self::Error> {
        if ev.val.is_positive_i64() {
            Ok(unsafe { ev.val.unchecked_as_positive_i64() } as u64)
        } else if Object::val_is_obj_type(ev.val, ScObjectType::U64) {
            Ok(ev.env.obj_to_u64(ev.val))
        } else {
            Err(())
        }
    }
}

impl<E: Env> IntoEnvVal<E, RawVal> for u64 {
    fn into_env_val(self, env: &E) -> EnvVal<E, RawVal> {
        let val = if self <= (i64::MAX as u64) {
            unsafe { RawVal::unchecked_from_positive_i64(self as i64) }
        } else {
            env.obj_from_u64(self).as_ref().clone()
        };
        EnvVal {
            env: env.clone(),
            val,
        }
    }
}

impl<E: Env + Debug, V: Val> Debug for EnvVal<E, V> {
    fn fmt(&self, f: &mut core::fmt::Formatter<'_>) -> core::fmt::Result {
        f.debug_struct("EnvVal")
            .field("env", &self.env)
            .field("val", &self.as_ref())
            .finish()
    }
}

impl<E: Env, V: Val> Eq for EnvVal<E, V> {}

impl<E: Env, V: Val> PartialEq for EnvVal<E, V> {
    fn eq(&self, other: &Self) -> bool {
        self.env.check_same_env(&other.env);
        if self.as_ref().get_payload() == other.as_ref().get_payload() {
            // Fast path: bit-identical vals.
            true
        } else if self.as_ref().get_tag() != Tag::Object || other.as_ref().get_tag() != Tag::Object
        {
            // Other fast path: non-identical non-objects, must be non-equal.
            false
        } else {
            // Slow path: deep object comparison via the environment.
            let v = self.env.obj_cmp(*self.as_ref(), *other.as_ref());
            v == 0
        }
    }
}

impl<E: Env, V: Val> PartialOrd for EnvVal<E, V> {
    fn partial_cmp(&self, other: &Self) -> Option<Ordering> {
        Some(self.cmp(other))
    }
}

impl<E: Env, V: Val> Ord for EnvVal<E, V> {
    fn cmp(&self, other: &Self) -> Ordering {
        self.env.check_same_env(&other.env);
        let self_tag = self.as_ref().get_tag();
        let other_tag = other.as_ref().get_tag();
        if self_tag < other_tag {
            Ordering::Less
        } else if self_tag > other_tag {
            Ordering::Greater
        } else {
            // Tags are equal so we only have to switch on one.
            match self_tag {
                Tag::U32 => {
                    let a = unsafe {
                        <u32 as RawValConvertible>::unchecked_from_val(*self.val.as_ref())
                    };
                    let b = unsafe {
                        <u32 as RawValConvertible>::unchecked_from_val(*other.val.as_ref())
                    };
                    a.cmp(&b)
                }
                Tag::I32 => {
                    let a = unsafe {
                        <i32 as RawValConvertible>::unchecked_from_val(*self.val.as_ref())
                    };
                    let b = unsafe {
                        <i32 as RawValConvertible>::unchecked_from_val(*other.val.as_ref())
                    };
                    a.cmp(&b)
                }
                Tag::Static => self
                    .val
                    .as_ref()
                    .get_body()
                    .cmp(&other.val.as_ref().get_body()),
                Tag::Object => {
                    let v = self.env.obj_cmp(*self.val.as_ref(), *other.val.as_ref());
                    if v == 0 {
                        Ordering::Equal
                    } else if v < 0 {
                        Ordering::Less
                    } else {
                        Ordering::Greater
                    }
                }
                Tag::Symbol => {
                    let a = unsafe {
                        <Symbol as RawValConvertible>::unchecked_from_val(*self.val.as_ref())
                    };
                    let b = unsafe {
                        <Symbol as RawValConvertible>::unchecked_from_val(*other.val.as_ref())
                    };
                    a.cmp(&b)
                }
                Tag::BitSet => {
                    let a = unsafe {
                        <BitSet as RawValConvertible>::unchecked_from_val(*self.val.as_ref())
                    };
                    let b = unsafe {
                        <BitSet as RawValConvertible>::unchecked_from_val(*other.val.as_ref())
                    };
                    a.cmp(&b)
                }
                Tag::Status => {
                    let a = unsafe {
                        <Status as RawValConvertible>::unchecked_from_val(*self.val.as_ref())
                    };
                    let b = unsafe {
                        <Status as RawValConvertible>::unchecked_from_val(*other.val.as_ref())
                    };
                    a.cmp(&b)
                }
                Tag::Reserved => self
                    .val
                    .as_ref()
                    .get_payload()
                    .cmp(&other.val.as_ref().get_payload()),
            }
        }
    }
}<|MERGE_RESOLUTION|>--- conflicted
+++ resolved
@@ -93,18 +93,9 @@
     }
 }
 
-<<<<<<< HEAD
+impl<E: Env, V: Val, T> IntoVal<E, V> for T where T: IntoEnvVal<E, V> {}
+
 pub trait TryFromVal<E: Env, V: Val>: Sized + TryFrom<EnvVal<E, V>> {
-=======
-impl<E: Env, V: Val, T> IntoVal<E, V> for T where T: IntoEnvVal<E, V> {}
-
-// EnvValConvertible is similar to RawValConvertible but also covers types with conversions
-// that need an Env to help with the conversion -- those that might require allocating an Object. ValType
-// covers types that can always be directly converted to Val with no Env.
-pub trait EnvValConvertible<E: Env, V: Val>:
-    Sized + IntoEnvVal<E, V> + IntoVal<E, V> + TryFrom<EnvVal<E, V>>
-{
->>>>>>> 45694af4
     fn try_from_val(env: &E, v: V) -> Result<Self, Self::Error> {
         Self::try_from(EnvVal {
             env: env.clone(),
@@ -118,7 +109,10 @@
 // EnvValConvertible is similar to RawValConvertible but also covers types with conversions
 // that need an Env to help with the conversion -- those that might require allocating an Object. ValType
 // covers types that can always be directly converted to Val with no Env.
-pub trait EnvValConvertible<E: Env, V: Val>: Sized + IntoEnvVal<E, V> + TryFromVal<E, V> {}
+pub trait EnvValConvertible<E: Env, V: Val>:
+    Sized + IntoEnvVal<E, V> + IntoVal<E, V> + TryFromVal<E, V>
+{
+}
 
 impl<E: Env, V: Val, C> EnvValConvertible<E, V> for C where
     C: Sized + IntoEnvVal<E, V> + TryFromVal<E, V>
