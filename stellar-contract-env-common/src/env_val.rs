use crate::{BitSet, Object, Status, Symbol, Tag, TagType, TaggedVal, Val};

use super::{
    raw_val::{RawVal, RawValConvertible},
    Env,
};
use core::{cmp::Ordering, fmt::Debug};

// EnvVal is a RawVal or TaggedVal coupled to a specific instance of Env. In the
// guest we will use this with a zero-sized Guest unit struct, but in the host
// we provide a Host and Weak<Host> for Env.
#[derive(Clone)]
pub struct EnvVal<E: Env, V: Val> {
    pub env: E,
    pub val: V,
}

impl<E: Env, V: Val> EnvVal<E, V> {
    pub fn env(&self) -> &E {
        &self.env
    }
}

impl<E: Env> EnvVal<E, RawVal> {
    pub fn as_raw(&self) -> &RawVal {
        self.val.as_ref()
    }
    pub fn to_raw(&self) -> RawVal {
        self.val
    }
}

impl<E: Env, T: TagType> EnvVal<E, TaggedVal<T>> {
    // These fns let callers disambiguate by name when they call as_ref() in a
    // context that might want &TaggedVal<T> or &RawRef; it saves them writing
    // <_ as AsRef<RawVal>>::as_ref(foo)

    pub fn as_raw(&self) -> &RawVal {
        &self.val.0
    }
    pub fn to_raw(&self) -> RawVal {
        self.val.0
    }
    pub fn as_tagged(&self) -> &TaggedVal<T> {
        &self.val
    }
    pub fn to_tagged(&self) -> TaggedVal<T> {
        self.val
    }
}

impl<E: Env, V: Val> AsRef<RawVal> for EnvVal<E, V> {
    fn as_ref(&self) -> &RawVal {
        self.val.as_ref()
    }
}

impl<E: Env, V: Val> AsMut<RawVal> for EnvVal<E, V> {
    fn as_mut(&mut self) -> &mut RawVal {
        self.val.as_mut()
    }
}

impl<E: Env, T: TagType> AsRef<TaggedVal<T>> for EnvVal<E, TaggedVal<T>> {
    fn as_ref(&self) -> &TaggedVal<T> {
        &self.val
    }
}

impl<E: Env, T: TagType> AsMut<TaggedVal<T>> for EnvVal<E, TaggedVal<T>> {
    fn as_mut(&mut self) -> &mut TaggedVal<T> {
        &mut self.val
    }
}

impl<E: Env, T: TagType> From<EnvVal<E, TaggedVal<T>>> for EnvVal<E, RawVal> {
    fn from(ev: EnvVal<E, TaggedVal<T>>) -> Self {
        EnvVal {
            env: ev.env,
            val: ev.val.as_ref().clone(),
        }
    }
}

pub trait IntoEnvVal<E: Env, V: Val>: Sized {
    fn into_env_val(self, env: &E) -> EnvVal<E, V>;
}

pub trait IntoVal<E: Env, V: Val>: IntoEnvVal<E, V> {
    fn into_val(self, env: &E) -> V {
        Self::into_env_val(self, env).val
    }
}

impl<E: Env, V: Val, T> IntoVal<E, V> for T where T: IntoEnvVal<E, V> {}

<<<<<<< HEAD
pub trait TryFromVal<E: Env, V: Val>: Sized + TryFrom<EnvVal<E, V>> {
=======
// EnvValConvertible is similar to RawValConvertible but also covers types with conversions
// that need an Env to help with the conversion -- those that might require allocating an Object. ValType
// covers types that can always be directly converted to Val with no Env.
pub trait EnvValConvertible<E: Env, V: Val>:
    Sized + IntoEnvVal<E, V> + IntoVal<E, V> + TryFrom<EnvVal<E, V>>
{
>>>>>>> 1cb4ef01
    fn try_from_val(env: &E, v: V) -> Result<Self, Self::Error> {
        Self::try_from(EnvVal {
            env: env.clone(),
            val: v,
        })
    }
}

impl<E: Env, V: Val, T> TryFromVal<E, V> for T where T: Sized + TryFrom<EnvVal<E, V>> {}

// EnvValConvertible is similar to RawValConvertible but also covers types with conversions
// that need an Env to help with the conversion -- those that might require allocating an Object. ValType
// covers types that can always be directly converted to Val with no Env.
pub trait EnvValConvertible<E: Env, V: Val>:
    Sized + IntoEnvVal<E, V> + IntoVal<E, V> + TryFromVal<E, V>
{
}

impl<E: Env, V: Val, C> EnvValConvertible<E, V> for C where
    C: Sized + IntoEnvVal<E, V> + TryFromVal<E, V>
{
}

impl<E: Env, V: Val, I: Into<EnvVal<E, V>>> IntoEnvVal<E, V> for I {
    fn into_env_val(self, env: &E) -> EnvVal<E, V> {
        let ev = self.into();
        ev.env.check_same_env(env);
        ev
    }
}

impl<E: Env> From<EnvVal<E, RawVal>> for RawVal {
    fn from(ev: EnvVal<E, RawVal>) -> Self {
        ev.val
    }
}

impl<E: Env, T: TagType> TryFrom<EnvVal<E, RawVal>> for TaggedVal<T> {
    type Error = ();

    fn try_from(ev: EnvVal<E, RawVal>) -> Result<Self, Self::Error> {
        Ok(ev.to_raw().try_into()?)
    }
}

impl<E: Env, T: TagType> TryFrom<EnvVal<E, RawVal>> for EnvVal<E, TaggedVal<T>> {
    type Error = ();

    fn try_from(ev: EnvVal<E, RawVal>) -> Result<Self, Self::Error> {
        let tv: TaggedVal<T> = ev.to_raw().try_into()?;
        Ok(tv.in_env(ev.env()))
    }
}

impl<E: Env, T: TagType> From<EnvVal<E, TaggedVal<T>>> for RawVal {
    fn from(ev: EnvVal<E, TaggedVal<T>>) -> Self {
        ev.val.0
    }
}

impl<E: Env, T: TagType> From<EnvVal<E, TaggedVal<T>>> for TaggedVal<T> {
    fn from(ev: EnvVal<E, TaggedVal<T>>) -> Self {
        ev.val
    }
}

impl<E: Env, T: TagType> IntoEnvVal<E, TaggedVal<T>> for TaggedVal<T> {
    fn into_env_val(self, env: &E) -> EnvVal<E, TaggedVal<T>> {
        EnvVal {
            env: env.clone(),
            val: self.clone(),
        }
    }
}

impl<E: Env> TryFrom<EnvVal<E, RawVal>> for i64 {
    type Error = ();

    fn try_from(ev: EnvVal<E, RawVal>) -> Result<Self, Self::Error> {
        if ev.val.is_positive_i64() {
            Ok(unsafe { ev.val.unchecked_as_positive_i64() })
        } else {
            let ev: EnvVal<E, Object> = ev.try_into()?;
            Ok(ev.env.obj_to_i64(ev.val))
        }
    }
}

impl<E: Env> IntoEnvVal<E, RawVal> for i64 {
    fn into_env_val(self, env: &E) -> EnvVal<E, RawVal> {
        let val = if self >= 0 {
            unsafe { RawVal::unchecked_from_positive_i64(self) }
        } else {
            env.obj_from_i64(self).as_ref().clone()
        };
        EnvVal {
            env: env.clone(),
            val,
        }
    }
}

impl<E: Env> TryFrom<EnvVal<E, RawVal>> for u64 {
    type Error = ();

    fn try_from(ev: EnvVal<E, RawVal>) -> Result<Self, Self::Error> {
        if ev.val.is_positive_i64() {
            Ok(unsafe { ev.val.unchecked_as_positive_i64() } as u64)
        } else {
            let ev: EnvVal<E, Object> = ev.try_into()?;
            Ok(ev.env.obj_to_u64(ev.val))
        }
    }
}

impl<E: Env> IntoEnvVal<E, RawVal> for u64 {
    fn into_env_val(self, env: &E) -> EnvVal<E, RawVal> {
        let val = if self <= (i64::MAX as u64) {
            unsafe { RawVal::unchecked_from_positive_i64(self as i64) }
        } else {
            env.obj_from_u64(self).as_ref().clone()
        };
        EnvVal {
            env: env.clone(),
            val,
        }
    }
}

impl<E: Env + Debug, V: Val> Debug for EnvVal<E, V> {
    fn fmt(&self, f: &mut core::fmt::Formatter<'_>) -> core::fmt::Result {
        f.debug_struct("EnvVal")
            .field("env", &self.env)
            .field("val", &self.as_ref())
            .finish()
    }
}

impl<E: Env, V: Val> Eq for EnvVal<E, V> {}

impl<E: Env, V: Val> PartialEq for EnvVal<E, V> {
    fn eq(&self, other: &Self) -> bool {
        self.env.check_same_env(&other.env);
        if self.as_ref().get_payload() == other.as_ref().get_payload() {
            // Fast path: bit-identical vals.
            true
        } else if self.as_ref().get_tag() != Tag::Object || other.as_ref().get_tag() != Tag::Object
        {
            // Other fast path: non-identical non-objects, must be non-equal.
            false
        } else {
            // Slow path: deep object comparison via the environment.
            let v = self.env.obj_cmp(*self.as_ref(), *other.as_ref());
            v == 0
        }
    }
}

impl<E: Env, V: Val> PartialOrd for EnvVal<E, V> {
    fn partial_cmp(&self, other: &Self) -> Option<Ordering> {
        Some(self.cmp(other))
    }
}

impl<E: Env, V: Val> Ord for EnvVal<E, V> {
    fn cmp(&self, other: &Self) -> Ordering {
        self.env.check_same_env(&other.env);
        let self_tag = self.as_ref().get_tag();
        let other_tag = other.as_ref().get_tag();
        if self_tag < other_tag {
            Ordering::Less
        } else if self_tag > other_tag {
            Ordering::Greater
        } else {
            // Tags are equal so we only have to switch on one.
            match self_tag {
                Tag::U32 => {
                    let a = unsafe {
                        <u32 as RawValConvertible>::unchecked_from_val(*self.val.as_ref())
                    };
                    let b = unsafe {
                        <u32 as RawValConvertible>::unchecked_from_val(*other.val.as_ref())
                    };
                    a.cmp(&b)
                }
                Tag::I32 => {
                    let a = unsafe {
                        <i32 as RawValConvertible>::unchecked_from_val(*self.val.as_ref())
                    };
                    let b = unsafe {
                        <i32 as RawValConvertible>::unchecked_from_val(*other.val.as_ref())
                    };
                    a.cmp(&b)
                }
                Tag::Static => self
                    .val
                    .as_ref()
                    .get_body()
                    .cmp(&other.val.as_ref().get_body()),
                Tag::Object => {
                    let v = self.env.obj_cmp(*self.val.as_ref(), *other.val.as_ref());
                    if v == 0 {
                        Ordering::Equal
                    } else if v < 0 {
                        Ordering::Less
                    } else {
                        Ordering::Greater
                    }
                }
                Tag::Symbol => {
                    let a = unsafe {
                        <Symbol as RawValConvertible>::unchecked_from_val(*self.val.as_ref())
                    };
                    let b = unsafe {
                        <Symbol as RawValConvertible>::unchecked_from_val(*other.val.as_ref())
                    };
                    a.cmp(&b)
                }
                Tag::BitSet => {
                    let a = unsafe {
                        <BitSet as RawValConvertible>::unchecked_from_val(*self.val.as_ref())
                    };
                    let b = unsafe {
                        <BitSet as RawValConvertible>::unchecked_from_val(*other.val.as_ref())
                    };
                    a.cmp(&b)
                }
                Tag::Status => {
                    let a = unsafe {
                        <Status as RawValConvertible>::unchecked_from_val(*self.val.as_ref())
                    };
                    let b = unsafe {
                        <Status as RawValConvertible>::unchecked_from_val(*other.val.as_ref())
                    };
                    a.cmp(&b)
                }
                Tag::Reserved => self
                    .val
                    .as_ref()
                    .get_payload()
                    .cmp(&other.val.as_ref().get_payload()),
            }
        }
    }
}<|MERGE_RESOLUTION|>--- conflicted
+++ resolved
@@ -94,16 +94,7 @@
 
 impl<E: Env, V: Val, T> IntoVal<E, V> for T where T: IntoEnvVal<E, V> {}
 
-<<<<<<< HEAD
 pub trait TryFromVal<E: Env, V: Val>: Sized + TryFrom<EnvVal<E, V>> {
-=======
-// EnvValConvertible is similar to RawValConvertible but also covers types with conversions
-// that need an Env to help with the conversion -- those that might require allocating an Object. ValType
-// covers types that can always be directly converted to Val with no Env.
-pub trait EnvValConvertible<E: Env, V: Val>:
-    Sized + IntoEnvVal<E, V> + IntoVal<E, V> + TryFrom<EnvVal<E, V>>
-{
->>>>>>> 1cb4ef01
     fn try_from_val(env: &E, v: V) -> Result<Self, Self::Error> {
         Self::try_from(EnvVal {
             env: env.clone(),
