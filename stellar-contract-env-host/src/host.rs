#![allow(unused_variables)]
#![allow(dead_code)]

use core::cell::RefCell;
use core::cmp::Ordering;
use core::fmt::Debug;
use im_rc::{OrdMap, Vector};
use num_bigint::{BigInt, Sign};
use num_integer::Integer;
use num_traits::cast::ToPrimitive;
use num_traits::{Pow, Signed, Zero};
use std::ops::{Add, BitAnd, BitOr, BitXor, Div, Mul, Neg, Not, Rem, Shl, Shr, Sub};

use stellar_contract_env_common::xdr::{
    AccountEntry, AccountId, Hash, PublicKey, ReadXdr, ThresholdIndexes, Uint256, WriteXdr,
};

use crate::budget::{Budget, CostType};
use crate::events::{DebugError, DebugEvent, Events};
use crate::storage::Storage;
use crate::weak_host::WeakHost;

use crate::xdr;
use crate::xdr::{
    ContractDataEntry, HostFunction, LedgerEntry, LedgerEntryData, LedgerEntryExt, LedgerKey,
    LedgerKeyContractData, ScBigInt, ScHostContextErrorCode, ScHostFnErrorCode, ScHostObjErrorCode,
    ScHostStorageErrorCode, ScHostValErrorCode, ScMap, ScMapEntry, ScObject, ScStatic, ScStatus,
    ScStatusType, ScVal, ScVec,
};
use std::rc::Rc;

use crate::host_object::{HostMap, HostObj, HostObject, HostObjectType, HostVal, HostVec};
use crate::CheckedEnv;
#[cfg(feature = "vm")]
use crate::SymbolStr;
#[cfg(feature = "vm")]
use crate::Vm;
use crate::{
    BitSet, ConversionError, EnvBase, IntoEnvVal, Object, RawVal, RawValConvertible, Static,
    Status, Symbol, Tag, Val, UNKNOWN_ERROR,
};

#[derive(Debug)]
pub struct HostError {
    pub(crate) status: Status,
    pub(crate) backtrace: backtrace::Backtrace,
}

impl HostError {
<<<<<<< HEAD
    pub fn result_is_err_status<T, C>(res: Result<T, HostError>, code: C) -> bool
=======
    #[cfg(test)]
    pub fn result_matches_err_status<T, C>(res: Result<T, HostError>, code: C) -> bool
>>>>>>> 75298c8a
    where
        Status: From<C>,
    {
        match res {
            Ok(_) => false,
            Err(he) => {
                let status: Status = code.into();
                he.status == status
            }
        }
    }
}

impl<T> From<T> for HostError
where
    Status: From<T>,
{
    fn from(status: T) -> Self {
        let backtrace = backtrace::Backtrace::new();
        let status: Status = status.into();
        Self { status, backtrace }
    }
}

impl std::fmt::Display for HostError {
    fn fmt(&self, f: &mut std::fmt::Formatter<'_>) -> std::fmt::Result {
        writeln!(f, "Status code: {:#?}", self.status)?;
        writeln!(f, "Error context:")?;
        writeln!(f, "{:#?}", self.backtrace)
    }
}

impl TryFrom<&HostError> for ScStatus {
    type Error = xdr::Error;
    fn try_from(err: &HostError) -> Result<Self, Self::Error> {
        err.status.try_into()
    }
}

/// Saves host state (storage and objects) for rolling back a (sub-)transaction
/// on error. A helper type used by [`FrameGuard`].
#[derive(Clone)]
struct RollbackPoint {
    storage: OrdMap<LedgerKey, Option<LedgerEntry>>,
    objects: usize,
}

#[cfg(feature = "testutils")]
pub trait ContractFunctionSet {
    fn call(&self, func: &Symbol, host: &Host, args: &[RawVal]) -> Option<RawVal>;
}

/// Holds contextual information about a single invocation, either
/// a reference to a contract [`Vm`] or an enclosing [`HostFunction`]
/// invocation.
///
/// Frames are arranged into a stack in [`HostImpl::context`], and are pushed
/// with [`Host::push_frame`], which returns a [`FrameGuard`] that will
/// pop the frame on scope-exit.
///
/// Frames are also the units of (sub-)transactions: each frame captures
/// the host state when it is pushed, and the [`FrameGuard`] will either
/// commit or roll back that state when it pops the stack.
#[derive(Clone)]
pub(crate) enum Frame {
    #[cfg(feature = "vm")]
    ContractVM(Rc<Vm>),
    HostFunction(HostFunction),
    #[cfg(feature = "testutils")]
    TestContract(Hash),
}

#[derive(Clone, Default)]
pub(crate) struct HostImpl {
    objects: RefCell<Vec<HostObject>>,
    storage: RefCell<Storage>,
    context: RefCell<Vec<Frame>>,
    budget: RefCell<Budget>,
    events: RefCell<Events>,
    #[cfg(feature = "testutils")]
    contracts: RefCell<std::collections::HashMap<Hash, Rc<dyn ContractFunctionSet>>>,
}

/// A guard struct that exists to call [`Host::pop_frame`] when it is dropped,
/// providing whatever rollback it is holding as an argument. By default, this
/// means that when a [`FrameGuard`] drops, it will roll the [`Host`] back to
/// the state it had before its associated [`Frame`] was pushed.
///
/// Users may call [`FrameGuard::commit`] to cause the rollback point to be set
/// to `None`, which will cause the [`FrameGuard`] to commit changes to the host
/// that occurred during its lifetime, rather than rollling them back.
pub struct FrameGuard {
    rollback: Option<RollbackPoint>,
    host: Host,
}

impl FrameGuard {
    pub(crate) fn commit(&mut self) {
        if self.rollback.is_none() {
            panic!("committing on already-committed FrameGuard")
        }
        self.rollback = None;
    }
}

impl Drop for FrameGuard {
    fn drop(&mut self) {
        let rollback = self.rollback.take();
        self.host.pop_frame(rollback);
    }
}

// Host is a newtype on Rc<HostImpl> so we can impl Env for it below.
#[derive(Default, Clone)]
pub struct Host(pub(crate) Rc<HostImpl>);

impl Debug for Host {
    fn fmt(&self, f: &mut std::fmt::Formatter<'_>) -> std::fmt::Result {
        write!(f, "Host({:x})", Rc::<HostImpl>::as_ptr(&self.0) as usize)
    }
}

impl Host {
    /// Constructs a new [`Host`] that will use the provided [`Storage`] for
    /// contract-data access functions such as
    /// [`CheckedEnv::get_contract_data`].
    pub fn with_storage(storage: Storage) -> Self {
        Self(Rc::new(HostImpl {
            objects: Default::default(),
            storage: RefCell::new(storage),
            context: Default::default(),
            budget: Default::default(),
            events: Default::default(),
            #[cfg(feature = "testutils")]
            contracts: Default::default(),
        }))
    }

    /// Helper for mutating the [`Budget`] held in this [`Host`], either to
    /// allocate it on contract creation or to deplete it on callbacks from
    /// the VM or host functions.
    pub fn get_budget_mut<T, F>(&self, f: F) -> T
    where
        F: FnOnce(&mut Budget) -> T,
    {
        f(&mut *self.0.budget.borrow_mut())
    }

    pub fn get_budget<T, F>(&self, f: F) -> T
    where
        F: FnOnce(&Budget) -> T,
    {
        f(&*self.0.budget.borrow())
    }

    pub fn charge_budget(&self, ty: CostType, input: u64) -> Result<(), HostError> {
        self.get_budget_mut(|budget| budget.charge(ty, input))
    }

    pub(crate) fn get_events_mut<F, U>(&self, f: F) -> Result<U, HostError>
    where
        F: FnOnce(&mut Events) -> Result<U, HostError>,
    {
        f(&mut *self.0.events.borrow_mut())
    }

    /// Records a debug event. This in itself is not necessarily an error; it
    /// might just be some contextual event we want to put in a debug log for
    /// diagnostic purpopses. The return value from this is therefore () when
    /// the event is recorded successfully, even if the event itself
    /// _represented_ some other error. This function only returns Err(...) when
    /// there was a failure to record the event, such as when budget is
    /// exceeded.
    pub(crate) fn debug_event<T>(&self, src: T) -> Result<(), HostError>
    where
        DebugEvent: From<T>,
    {
        // We want to record an event _before_ we charge the budget, to maximize
        // the chance we return "what the contract was doing when it ran out of
        // gas" in cases it does. This does mean in that one case we'll exceed
        // the gas limit a tiny amount (one event-worth) but it's not something
        // users can harm us with nor does it observably effect the order the
        // contract runs out of gas in; this is an atomic action from the
        // contract's perspective.
        let event: DebugEvent = src.into();
        let len = event.args.len() as u64;
        self.get_events_mut(|events| Ok(events.record_debug_event(event)))?;
        self.charge_budget(CostType::HostEventDebug, len)
    }

    /// Records a debug-event from its input in as much detail as possible, then
    /// converts its input to a (often coarser-granularity) [Status] code, and then
    /// forms a [HostError] with it (which also captures a [backtrace::Backtrace]).
    /// This is the method you want to call any time there's a finer-granularity error
    /// type that you want to log the details of and then downgrade fail with.
    pub(crate) fn err<T>(&self, src: T) -> HostError
    where
        DebugError: From<T>,
    {
        let ds: DebugError = src.into();
        if let Err(e) = self.debug_event(ds.event) {
            e
        } else {
            ds.status.into()
        }
    }

    /// Helper for the simplest status-only error path.
    pub(crate) fn err_status<T>(&self, status: T) -> HostError
    where
        Status: From<T>,
    {
        self.err(DebugError::new(status))
    }

    /// Helper for the simplest string + general-error path.
    pub(crate) fn err_general(&self, msg: &'static str) -> HostError {
        self.err(DebugError::general().msg(msg))
    }

    /// Helper for the next-simplest status-and-extended-debug-message error path.
    pub(crate) fn err_status_msg<T>(&self, status: T, msg: &'static str) -> HostError
    where
        Status: From<T>,
    {
        self.err(DebugError::new(status).msg(msg))
    }

    /// Given a result carrying some error type that can be converted to a
    /// DebugStatus, calls self.err with it when there's an error. Returns a
    /// result over HostError.
    ///
    /// If you have an error type T you want to record as a detailed debug event
    /// and a less-detailed Status code embedded in a HostError, add an `impl
    /// From<T> for DebugStatus` over in the [events] module and call this where
    /// the error is generated.
    ///
    /// Note: we do _not_ want to `impl From<T> for HostError` for such types,
    /// as doing so will avoid routing them through the host in order to record
    /// their extended diagnostic information into the debug buffer. This means
    /// you will wind up writing `host.map_err(...)?` a bunch in code that you used
    /// to be able to get away with just writing `...?`, there's no way around
    /// this if we want to record the diagnostic information.
    pub(crate) fn map_err<T, E>(&self, res: Result<T, E>) -> Result<T, HostError>
    where
        DebugError: From<E>,
    {
        res.map_err(|e| self.err(e.into()))
    }

    pub(crate) fn visit_storage<F, U>(&self, f: F) -> Result<U, HostError>
    where
        F: FnOnce(&mut Storage) -> Result<U, HostError>,
    {
        f(&mut *self.0.storage.borrow_mut())
    }

    pub fn recover_storage(self) -> Result<Storage, Self> {
        Rc::try_unwrap(self.0)
            .map(|host_impl| host_impl.storage.into_inner())
            .map_err(Host)
    }

    fn capture_rollback_point(&self) -> RollbackPoint {
        RollbackPoint {
            objects: self.0.objects.borrow().len(),
            storage: self.0.storage.borrow().map.clone(),
        }
    }

    fn pop_frame(&self, rollback: Option<RollbackPoint>) {
        self.0
            .context
            .borrow_mut()
            .pop()
            .expect("unmatched host frame push/pop");
        match rollback {
            None => (),
            Some(rp) => {
                self.0.objects.borrow_mut().truncate(rp.objects);
                self.0.storage.borrow_mut().map = rp.storage;
            }
        }
    }

    /// Pushes a new VM-related [`Frame`] on the context stack, returning a [`FrameGuard`]
    /// that will pop the stack when it is dropped. This should be called at
    /// least any time a new contract is invoked.
    #[cfg(feature = "vm")]
    pub(crate) fn push_vm_frame(&self, vm: Rc<Vm>) -> FrameGuard {
        self.0.context.borrow_mut().push(Frame::ContractVM(vm));
        FrameGuard {
            rollback: Some(self.capture_rollback_point()),
            host: self.clone(),
        }
    }

    pub(crate) fn push_host_function_frame(&self, func: HostFunction) -> FrameGuard {
        self.0.context.borrow_mut().push(Frame::HostFunction(func));
        FrameGuard {
            rollback: Some(self.capture_rollback_point()),
            host: self.clone(),
        }
    }

    #[cfg(feature = "testutils")]
    pub(crate) fn push_test_frame(&self, contract_id: Hash) -> FrameGuard {
        self.0
            .context
            .borrow_mut()
            .push(Frame::TestContract(contract_id));
        FrameGuard {
            rollback: Some(self.capture_rollback_point()),
            host: self.clone(),
        }
    }

    /// Applies a function to the top [`Frame`] of the context stack. Returns
    /// [`HostError`] if the context stack is empty, otherwise returns result of
    /// function call.
    fn with_current_frame<F, U>(&self, f: F) -> Result<U, HostError>
    where
        F: FnOnce(&Frame) -> Result<U, HostError>,
    {
        f(self
            .0
            .context
            .borrow()
            .last()
            .ok_or_else(|| self.err(DebugError::new(ScHostContextErrorCode::NoContractRunning)))?)
    }

    /// Returns [`Hash`] contract ID from the VM frame at the top of the context
    /// stack, or a [`HostError`] if the context stack is empty or has a non-VM
    /// frame at its top.
    fn get_current_contract_id(&self) -> Result<Hash, HostError> {
        self.with_current_frame(|frame| match frame {
            #[cfg(feature = "vm")]
            Frame::ContractVM(vm) => Ok(vm.contract_id.clone()),
            Frame::HostFunction(_) => {
                Err(self.err_general("Host function context has no contract ID"))
            }
            #[cfg(feature = "testutils")]
            Frame::TestContract(id) => Ok(id.clone()),
        })
    }

    unsafe fn unchecked_visit_val_obj<F, U>(&self, val: RawVal, f: F) -> Result<U, HostError>
    where
        F: FnOnce(Option<&HostObject>) -> Result<U, HostError>,
    {
        self.charge_budget(CostType::VisitObject, 1)?;
        let r = self.0.objects.borrow();
        let index = <Object as RawValConvertible>::unchecked_from_val(val).get_handle() as usize;
        f(r.get(index))
    }

    fn visit_obj<HOT: HostObjectType, F, U>(&self, obj: Object, f: F) -> Result<U, HostError>
    where
        F: FnOnce(&HOT) -> Result<U, HostError>,
    {
        unsafe {
            self.unchecked_visit_val_obj(obj.into(), |hopt| match hopt {
                None => Err(self.err_status(ScHostObjErrorCode::UnknownReference)),
                Some(hobj) => match HOT::try_extract(hobj) {
                    None => Err(self.err_status(ScHostObjErrorCode::UnexpectedType)),
                    Some(hot) => f(hot),
                },
            })
        }
    }

    fn reassociate_val(hv: &mut HostVal, weak: WeakHost) {
        hv.env = weak;
    }

    pub(crate) fn get_weak(&self) -> WeakHost {
        WeakHost(Rc::downgrade(&self.0))
    }

    pub(crate) fn associate_raw_val(&self, val: RawVal) -> HostVal {
        let env = self.get_weak();
        HostVal { env, val }
    }

    pub(crate) fn associate_env_val_type<V: Val, CVT: IntoEnvVal<WeakHost, RawVal>>(
        &self,
        v: CVT,
    ) -> HostVal {
        let env = self.get_weak();
        v.into_env_val(&env)
    }

    pub(crate) fn from_host_val(&self, val: RawVal) -> Result<ScVal, HostError> {
        if val.is_u63() {
            Ok(ScVal::U63(unsafe { val.unchecked_as_u63() }))
        } else {
            match val.get_tag() {
                Tag::U32 => Ok(ScVal::U32(unsafe {
                    <u32 as RawValConvertible>::unchecked_from_val(val)
                })),
                Tag::I32 => Ok(ScVal::I32(unsafe {
                    <i32 as RawValConvertible>::unchecked_from_val(val)
                })),
                Tag::Static => {
                    let tag_static =
                        unsafe { <Static as RawValConvertible>::unchecked_from_val(val) };
                    if tag_static.is_type(ScStatic::True) {
                        Ok(ScVal::Static(ScStatic::True))
                    } else if tag_static.is_type(ScStatic::False) {
                        Ok(ScVal::Static(ScStatic::False))
                    } else if tag_static.is_type(ScStatic::Void) {
                        Ok(ScVal::Static(ScStatic::Void))
                    } else if tag_static.is_type(ScStatic::LedgerKeyContractCodeWasm) {
                        Ok(ScVal::Static(ScStatic::LedgerKeyContractCodeWasm))
                    } else {
                        Err(self.err_status(ScHostValErrorCode::StaticUnknown))
                    }
                }
                Tag::Object => unsafe {
                    let ob = <Object as RawValConvertible>::unchecked_from_val(val);
                    let scob = self.from_host_obj(ob)?;
                    Ok(ScVal::Object(Some(scob)))
                },
                Tag::Symbol => {
                    let sym: Symbol =
                        unsafe { <Symbol as RawValConvertible>::unchecked_from_val(val) };
                    let str: String = sym.into_iter().collect();
                    Ok(ScVal::Symbol(self.map_err(str.as_bytes().try_into())?))
                }
                Tag::BitSet => Ok(ScVal::Bitset(val.get_payload())),
                Tag::Status => {
                    let status: Status =
                        unsafe { <Status as RawValConvertible>::unchecked_from_val(val) };
                    let scstatus: ScStatus = self.map_err(status.try_into())?;
                    Ok(ScVal::Status(scstatus))
                }
                Tag::Reserved => Err(self.err_status(ScHostValErrorCode::ReservedTagValue)),
            }
        }
    }

    // Testing interface to create values directly for later use via Env functions.
    pub fn inject_val(&self, v: &ScVal) -> Result<RawVal, HostError> {
        self.to_host_val(v).map(|hv| hv.into())
    }

    pub(crate) fn to_host_val(&self, v: &ScVal) -> Result<HostVal, HostError> {
        let ok = match v {
            ScVal::U63(i) => {
                if *i >= 0 {
                    unsafe { RawVal::unchecked_from_u63(*i) }
                } else {
                    return Err(self.err_status(ScHostValErrorCode::U63OutOfRange));
                }
            }
            ScVal::U32(u) => (*u).into(),
            ScVal::I32(i) => (*i).into(),
            ScVal::Static(ScStatic::Void) => RawVal::from_void(),
            ScVal::Static(ScStatic::True) => RawVal::from_bool(true),
            ScVal::Static(ScStatic::False) => RawVal::from_bool(false),
            ScVal::Static(other) => RawVal::from_other_static(*other),
            ScVal::Object(None) => {
                return Err(self.err_status(ScHostValErrorCode::MissingObject));
            }
            ScVal::Object(Some(ob)) => return Ok(self.to_host_obj(&*ob)?.into()),
            ScVal::Symbol(bytes) => {
                let ss = match std::str::from_utf8(bytes.as_slice()) {
                    Ok(ss) => ss,
                    Err(_) => {
                        return Err(self.err_status(ScHostValErrorCode::SymbolContainsNonUtf8));
                    }
                };
                Symbol::try_from_str(ss)?.into()
            }
            ScVal::Bitset(i) => BitSet::try_from_u64(*i)?.into(),
            ScVal::Status(st) => {
                let status = match st {
                    ScStatus::Ok => Status::from_type_and_code(ScStatusType::Ok, 0),
                    ScStatus::UnknownError(e) => {
                        Status::from_type_and_code(ScStatusType::UnknownError, *e as u32)
                    }
                    ScStatus::HostValueError(e) => {
                        Status::from_type_and_code(ScStatusType::HostValueError, *e as u32)
                    }
                    ScStatus::HostObjectError(e) => {
                        Status::from_type_and_code(ScStatusType::HostObjectError, *e as u32)
                    }
                    ScStatus::HostFunctionError(e) => {
                        Status::from_type_and_code(ScStatusType::HostFunctionError, *e as u32)
                    }
                    ScStatus::HostStorageError(e) => {
                        Status::from_type_and_code(ScStatusType::HostStorageError, *e as u32)
                    }
                    ScStatus::HostContextError(e) => {
                        Status::from_type_and_code(ScStatusType::HostContextError, *e as u32)
                    }
                    ScStatus::VmError(e) => {
                        Status::from_type_and_code(ScStatusType::VmError, *e as u32)
                    }
                };
                status.into()
            }
        };
        Ok(self.associate_raw_val(ok))
    }

    pub(crate) fn from_host_obj(&self, ob: Object) -> Result<ScObject, HostError> {
        unsafe {
            self.unchecked_visit_val_obj(ob.into(), |ob| match ob {
                None => Err(self.err_status(ScHostObjErrorCode::UnknownReference)),
                Some(ho) => match ho {
                    HostObject::Vec(vv) => {
                        let mut sv = Vec::new();
                        for e in vv.iter() {
                            sv.push(self.from_host_val(e.val)?);
                        }
                        Ok(ScObject::Vec(ScVec(self.map_err(sv.try_into())?)))
                    }
                    HostObject::Map(mm) => {
                        let mut mv = Vec::new();
                        for (k, v) in mm.iter() {
                            let key = self.from_host_val(k.val)?;
                            let val = self.from_host_val(v.val)?;
                            mv.push(ScMapEntry { key, val });
                        }
                        Ok(ScObject::Map(ScMap(self.map_err(mv.try_into())?)))
                    }
                    HostObject::U64(u) => Ok(ScObject::U64(*u)),
                    HostObject::I64(i) => Ok(ScObject::I64(*i)),
                    HostObject::Bin(b) => Ok(ScObject::Binary(self.map_err(b.clone().try_into())?)),
                    HostObject::BigInt(bi) => {
                        let (sign, data) = bi.to_bytes_be();
                        match sign {
                            Sign::Minus => Ok(ScObject::BigInt(ScBigInt::Negative(
                                self.map_err(data.try_into())?,
                            ))),
                            Sign::NoSign => Ok(ScObject::BigInt(ScBigInt::Zero)),
                            Sign::Plus => Ok(ScObject::BigInt(ScBigInt::Positive(
                                self.map_err(data.try_into())?,
                            ))),
                        }
                    }
                    HostObject::Hash(_) => todo!(),
                    HostObject::PublicKey(_) => todo!(),
                },
            })
        }
    }

    pub(crate) fn to_host_obj(&self, ob: &ScObject) -> Result<HostObj, HostError> {
        match ob {
            ScObject::Vec(v) => {
                let mut vv = Vector::new();
                for e in v.0.iter() {
                    vv.push_back(self.to_host_val(e)?);
                }
                self.add_host_object(vv)
            }
            ScObject::Map(m) => {
                let mut mm = OrdMap::new();
                for pair in m.0.iter() {
                    let k = self.to_host_val(&pair.key)?;
                    let v = self.to_host_val(&pair.val)?;
                    mm.insert(k, v);
                }
                self.add_host_object(mm)
            }
            ScObject::U64(u) => self.add_host_object(*u),
            ScObject::I64(i) => self.add_host_object(*i),
            ScObject::Binary(b) => self.add_host_object::<Vec<u8>>(b.clone().into()),
            ScObject::BigInt(sbi) => {
                let bi = match sbi {
                    ScBigInt::Zero => BigInt::default(),
                    ScBigInt::Positive(bytes) => BigInt::from_bytes_be(Sign::Plus, bytes.as_ref()),
                    ScBigInt::Negative(bytes) => BigInt::from_bytes_be(Sign::Minus, bytes.as_ref()),
                };
                self.add_host_object(bi)
            }
            ScObject::Hash(_) => todo!(),
            ScObject::PublicKey(_) => todo!(),
        }
    }

    pub(crate) fn charge_for_new_host_object(
        &self,
        ho: HostObject,
    ) -> Result<HostObject, HostError> {
        match &ho {
            HostObject::Vec(v) => {
                self.charge_budget(CostType::HostVecAllocVec, 1)?;
                self.charge_budget(CostType::HostVecAllocCell, v.len() as u64)?;
            }
            HostObject::Map(m) => {
                self.charge_budget(CostType::HostMapAllocMap, 1)?;
                self.charge_budget(CostType::HostMapAllocCell, m.len() as u64)?;
            }
            HostObject::U64(_) => {}
            HostObject::I64(_) => {}
            HostObject::Bin(_) => {}
            HostObject::BigInt(_) => {}
            HostObject::Hash(_) => {}
            HostObject::PublicKey(_) => {}
        }
        Ok(ho)
    }

    /// Moves a value of some type implementing [`HostObjectType`] into the host's
    /// object array, returning a [`HostObj`] containing the new object's array
    /// index, tagged with the [`xdr::ScObjectType`] and associated with the current
    /// host via a weak reference.
    pub(crate) fn add_host_object<HOT: HostObjectType>(
        &self,
        hot: HOT,
    ) -> Result<HostObj, HostError> {
        let handle = self.0.objects.borrow().len();
        if handle > u32::MAX as usize {
            return Err(self.err_status(ScHostObjErrorCode::ObjectCountExceedsU32Max));
        }
        self.0
            .objects
            .borrow_mut()
            .push(self.charge_for_new_host_object(HOT::inject(hot))?);
        let env = WeakHost(Rc::downgrade(&self.0));
        let v = Object::from_type_and_handle(HOT::get_type(), handle as u32);
        Ok(v.into_env_val(&env))
    }

    /// Converts a [`RawVal`] to an [`ScVal`] and combines it with the currently-executing
    /// [`ContractID`] to produce a [`Key`], that can be used to access ledger [`Storage`].
    fn to_storage_key(&self, k: RawVal) -> Result<LedgerKey, HostError> {
        Ok(LedgerKey::ContractData(LedgerKeyContractData {
            contract_id: self.get_current_contract_id()?,
            key: self.from_host_val(k)?,
        }))
    }

    fn create_contract_helper(
        &self,
        contract: Object,
        id_preimage: Vec<u8>,
    ) -> Result<Object, HostError> {
        let id_obj = self.compute_hash_sha256(self.add_host_object(id_preimage)?.into())?;

        let new_contract_id = self.visit_obj(id_obj, |bin: &Vec<u8>| {
            let arr: [u8; 32] = bin
                .as_slice()
                .try_into()
                .map_err(|_| self.err_status(ScHostObjErrorCode::ContractHashWrongLength))?;
            Ok(xdr::Hash(arr))
        })?;

        let storage_key = LedgerKey::ContractData(LedgerKeyContractData {
            contract_id: new_contract_id.clone(),
            key: ScVal::Static(ScStatic::LedgerKeyContractCodeWasm),
        });

        if self.0.storage.borrow_mut().has(&storage_key)? {
            return Err(self.err_general("Contract already exists"));
        }

        let val = self.from_host_obj(contract)?;

        let data = LedgerEntryData::ContractData(ContractDataEntry {
            contract_id: new_contract_id,
            key: ScVal::Static(ScStatic::LedgerKeyContractCodeWasm),
            val: ScVal::Object(Some(val)),
        });
        let val = LedgerEntry {
            last_modified_ledger_seq: 0,
            data,
            ext: LedgerEntryExt::V0,
        };
        self.0.storage.borrow_mut().put(&storage_key, &val)?;

        Ok(id_obj)
    }

    #[cfg(feature = "vm")]
    fn call_wasm_fn(&self, id: &Hash, func: &Symbol, args: &[RawVal]) -> Result<RawVal, HostError> {
        // Create key for storage
        let key = ScVal::Static(ScStatic::LedgerKeyContractCodeWasm);
        let storage_key = LedgerKey::ContractData(LedgerKeyContractData {
            contract_id: id.clone(),
            key,
        });
        // Retrieve the contract code and create vm
        let scval = match self.0.storage.borrow_mut().get(&storage_key)?.data {
            LedgerEntryData::ContractData(ContractDataEntry { val, .. }) => Ok(val),
            _ => Err(self.err_status(ScHostStorageErrorCode::ExpectContractData)),
        }?;
        let code = match scval {
            ScVal::Object(Some(ScObject::Binary(b))) => b,
            _ => {
                return Err(self.err_status_msg(
                    ScHostValErrorCode::UnexpectedValType,
                    "ledger entry for contract code is not a binary object",
                ))
            }
        };
        let vm = Vm::new(self, id.clone(), code.as_slice())?;
        // Resolve the function symbol and invoke contract call
        vm.invoke_function_raw(self, SymbolStr::from(func).as_ref(), args)
    }

    fn call_n(&self, contract: Object, func: Symbol, args: &[RawVal]) -> Result<RawVal, HostError> {
        // Get contract ID
        let id = self.visit_obj(contract, |bin: &Vec<u8>| {
            let arr: [u8; 32] = bin.as_slice().try_into().map_err(|_| {
                self.err_status_msg(
                    ScHostObjErrorCode::ContractHashWrongLength,
                    "invalid contract hash",
                )
            })?;
            Ok(xdr::Hash(arr))
        })?;

        #[cfg(feature = "testutils")]
        if let Some(cfs) = self.0.contracts.borrow().get(&id) {
            let mut fg = self.push_test_frame(id.clone());
            let res = cfs
                .call(&func, self, args)
                .ok_or_else(|| self.err_general("function not found"))?;
            fg.commit();
            return Ok(res);
        }

        #[cfg(feature = "vm")]
        return self.call_wasm_fn(&id, &func, args);
        #[cfg(not(feature = "vm"))]
        return Err(self.err_general("could not dispatch"));
    }

    pub fn invoke_function(&mut self, hf: HostFunction, args: ScVec) -> Result<ScVal, HostError> {
        match hf {
            HostFunction::Call => {
                if let [ScVal::Object(Some(scobj)), ScVal::Symbol(scsym), rest @ ..] =
                    args.as_slice()
                {
                    let mut frame_guard = self.push_host_function_frame(hf);

                    let object: Object = self.to_host_obj(scobj)?.to_object();
                    let symbol: Symbol = scsym.try_into()?;
                    let mut raw_args: Vec<RawVal> = Vec::new();
                    for scv in rest.iter() {
                        raw_args.push(self.to_host_val(scv)?.val);
                    }
                    let res = self.call_n(object, symbol, &raw_args[..])?;
                    frame_guard.commit();
                    Ok(self.from_host_val(res)?)
                } else {
                    Err(self.err_status_msg(
                        ScHostFnErrorCode::InputArgsWrongLength,
                        "unexpected arguments to 'call' host function",
                    ))
                }
            }
            HostFunction::CreateContract => {
                if let [ScVal::Object(Some(c_obj)), ScVal::Object(Some(s_obj)), ScVal::Object(Some(k_obj)), ScVal::Object(Some(sig_obj))] =
                    args.as_slice()
                {
                    let mut frame_guard = self.push_host_function_frame(hf);

                    let contract: Object = self.to_host_obj(c_obj)?.to_object();
                    let salt: Object = self.to_host_obj(s_obj)?.to_object();
                    let key: Object = self.to_host_obj(k_obj)?.to_object();
                    let signature: Object = self.to_host_obj(sig_obj)?.to_object();

                    //TODO: should create_contract_from_ed25519 return a RawVal instead of Object to avoid this conversion?
                    let res = self.create_contract_from_ed25519(contract, salt, key, signature)?;
                    let sc_obj = self.from_host_obj(res)?;
                    frame_guard.commit();
                    Ok(ScVal::Object(Some(sc_obj)))
                } else {
                    Err(self.err_status_msg(
                        ScHostFnErrorCode::InputArgsWrongLength,
                        "unexpected arguments to 'CreateContract' host function",
                    ))
                }
            }
        }
    }

    fn usize_to_rawval_u32(&self, u: usize) -> Result<RawVal, HostError> {
        match u32::try_from(u) {
            Ok(v) => Ok(v.into()),
            Err(_) => Err(self.err_status(ScHostValErrorCode::U32OutOfRange)),
        }
    }

    fn to_u256(&self, a: Object) -> Result<Uint256, HostError> {
        self.visit_obj(a, |bin: &Vec<u8>| {
            bin.try_into()
                .map_err(|_| self.err_general("bad u256 length"))
        })
    }

    fn load_account(&self, a: Object) -> Result<AccountEntry, HostError> {
        use xdr::LedgerKeyAccount;
        let acc = xdr::LedgerKey::Account(LedgerKeyAccount {
            account_id: AccountId(PublicKey::PublicKeyTypeEd25519(self.to_u256(a)?)),
        });
        self.visit_storage(|storage| match storage.get(&acc)?.data {
            LedgerEntryData::Account(ae) => Ok(ae),
            _ => Err(self.err_general("not account")),
        })
    }

    #[cfg(feature = "testutils")]
    pub fn register_test_contract(
        &self,
        contract_id: Object,
        contract_fns: Rc<dyn ContractFunctionSet>,
    ) -> Result<(), HostError> {
        self.visit_obj(contract_id, |bin: &Vec<u8>| {
            let mut contracts = self.0.contracts.borrow_mut();
            let hash = Hash(
                bin.clone()
                    .try_into()
                    .map_err(|_| self.err_general("bad contract id"))?,
            );
            if !contracts.contains_key(&hash) {
                contracts.insert(hash, contract_fns);
                Ok(())
            } else {
                Err(self.err_general("vtable already exists"))
            }
        })
    }
}

impl EnvBase for Host {
    fn as_mut_any(&mut self) -> &mut dyn std::any::Any {
        todo!()
    }

    fn check_same_env(&self, other: &Self) {
        assert!(Rc::ptr_eq(&self.0, &other.0));
    }

    fn deep_clone(&self) -> Self {
        // Step 1: naive deep-clone the HostImpl. At this point some of the
        // objects in new_host may have WeakHost refs to the old host.
        let new_host = Host(Rc::new((*self.0).clone()));

        // Step 2: adjust all the objects that have internal WeakHost refs
        // to point to a weakhost associated with the new host. There are
        // only a few of these.
        let new_weak = new_host.get_weak();
        for hobj in new_host.0.objects.borrow_mut().iter_mut() {
            match hobj {
                HostObject::Vec(vs) => {
                    vs.iter_mut().for_each(|v| v.env = new_weak.clone());
                }
                HostObject::Map(m) => {
                    *m = m
                        .clone()
                        .into_iter()
                        .map(|(mut k, mut v)| {
                            k.env = new_weak.clone();
                            v.env = new_weak.clone();
                            (k, v)
                        })
                        .collect();
                }
                _ => (),
            }
        }
        new_host
    }
}

impl CheckedEnv for Host {
    type Error = HostError;

    fn log_value(&self, v: RawVal) -> Result<RawVal, HostError> {
        self.debug_event(DebugEvent::new().msg("log").arg(v))?;
        Ok(RawVal::from_void())
    }

    fn contract_event(&self, v: RawVal) -> Result<RawVal, HostError> {
        todo!()
    }

    fn system_event(&self, v: RawVal) -> Result<RawVal, HostError> {
        todo!()
    }

    fn get_invoking_contract(&self) -> Result<Object, HostError> {
        todo!()
    }

    fn obj_cmp(&self, a: RawVal, b: RawVal) -> Result<i64, HostError> {
        self.charge_budget(CostType::HostFunction, 2)?;
        let res = unsafe {
            self.unchecked_visit_val_obj(a, |ao| {
                self.unchecked_visit_val_obj(b, |bo| Ok(ao.cmp(&bo)))
            })?
        };
        Ok(match res {
            Ordering::Less => -1,
            Ordering::Equal => 0,
            Ordering::Greater => 1,
        })
    }

    fn obj_from_u64(&self, u: u64) -> Result<Object, HostError> {
        Ok(self.add_host_object(u)?.into())
    }

    fn obj_to_u64(&self, obj: Object) -> Result<u64, HostError> {
        self.visit_obj(obj, |u: &u64| Ok(*u))
    }

    fn obj_from_i64(&self, i: i64) -> Result<Object, HostError> {
        Ok(self.add_host_object(i)?.into())
    }

    fn obj_to_i64(&self, obj: Object) -> Result<i64, HostError> {
        self.visit_obj(obj, |i: &i64| Ok(*i))
    }

    fn map_new(&self) -> Result<Object, HostError> {
        Ok(self.add_host_object(HostMap::new())?.into())
    }

    fn map_put(&self, m: Object, k: RawVal, v: RawVal) -> Result<Object, HostError> {
        let k = self.associate_raw_val(k);
        let v = self.associate_raw_val(v);
        let mnew = self.visit_obj(m, move |hm: &HostMap| {
            let mut mnew = hm.clone();
            mnew.insert(k, v);
            Ok(mnew)
        })?;
        Ok(self.add_host_object(mnew)?.into())
    }

    fn map_get(&self, m: Object, k: RawVal) -> Result<RawVal, HostError> {
        let k = self.associate_raw_val(k);
        self.visit_obj(m, move |hm: &HostMap| match hm.get(&k) {
            Some(v) => Ok(v.to_raw()),
            None => Err(self.err_general("map key not found")),
        })
    }

    fn map_del(&self, m: Object, k: RawVal) -> Result<Object, HostError> {
        let k = self.associate_raw_val(k);
        let mnew = self.visit_obj(m, |hm: &HostMap| {
            let mut mnew = hm.clone();
            match mnew.remove(&k) {
                Some(v) => Ok(mnew),
                None => Err(self.err_general("map key not found")),
            }
        })?;
        Ok(self.add_host_object(mnew)?.into())
    }

    fn map_len(&self, m: Object) -> Result<RawVal, HostError> {
        let len = self.visit_obj(m, |hm: &HostMap| Ok(hm.len()))?;
        Ok(u32::try_from(len)
            .map_err(|_| ScHostValErrorCode::U32OutOfRange)?
            .into())
    }

    fn map_has(&self, m: Object, k: RawVal) -> Result<RawVal, HostError> {
        let k = self.associate_raw_val(k);
        self.visit_obj(m, move |hm: &HostMap| Ok(hm.contains_key(&k).into()))
    }

    fn map_prev_key(&self, m: Object, k: RawVal) -> Result<RawVal, HostError> {
        let k = self.associate_raw_val(k);
        self.visit_obj(m, |hm: &HostMap| {
            // OrdMap's `get_prev`/`get_next` return the previous/next key if the input key is not found.
            // Otherwise it returns the input key. Therefore, if `get_prev`/`get_next` returns the same
            // key, we will clone the map, delete the input key, and call `get_prev`/`get_next` again.
            // Note on performance: OrdMap does "lazy cloning", which only happens if data is modified,
            // and we are only modifying one entry. The cloned object will be thrown away in the end
            // so there is no cost associated with host object creation and allocation.
            if let Some((pk, pv)) = hm.get_prev(&k) {
                if *pk != k {
                    Ok(pk.to_raw())
                } else {
                    if let Some((pk2, pv2)) = hm
                        .clone()
                        .extract(pk) // removes (pk, pv) and returns an Option<(pv, updated_map)>
                        .ok_or_else(|| self.err_general("key not exist"))?
                        .1
                        .get_prev(pk)
                    {
                        Ok(pk2.to_raw())
                    } else {
                        Ok(UNKNOWN_ERROR.to_raw()) //FIXME: replace with the actual status code
                    }
                }
            } else {
                Ok(UNKNOWN_ERROR.to_raw()) //FIXME: replace with the actual status code
            }
        })
    }

    fn map_next_key(&self, m: Object, k: RawVal) -> Result<RawVal, HostError> {
        let k = self.associate_raw_val(k);
        self.visit_obj(m, |hm: &HostMap| {
            if let Some((pk, pv)) = hm.get_next(&k) {
                if *pk != k {
                    Ok(pk.to_raw())
                } else {
                    if let Some((pk2, pv2)) = hm
                        .clone()
                        .extract(pk) // removes (pk, pv) and returns an Option<(pv, updated_map)>
                        .ok_or_else(|| self.err_general("key not exist"))?
                        .1
                        .get_next(pk)
                    {
                        Ok(pk2.to_raw())
                    } else {
                        Ok(UNKNOWN_ERROR.to_raw()) //FIXME: replace with the actual status code
                    }
                }
            } else {
                Ok(UNKNOWN_ERROR.to_raw()) //FIXME: replace with the actual status code
            }
        })
    }

    fn map_min_key(&self, m: Object) -> Result<RawVal, HostError> {
        self.visit_obj(m, |hm: &HostMap| match hm.get_min() {
            Some((pk, pv)) => Ok(pk.to_raw()),
            None => Ok(UNKNOWN_ERROR.to_raw()), //FIXME: replace with the actual status code
        })
    }

    fn map_max_key(&self, m: Object) -> Result<RawVal, HostError> {
        self.visit_obj(m, |hm: &HostMap| match hm.get_max() {
            Some((pk, pv)) => Ok(pk.to_raw()),
            None => Ok(UNKNOWN_ERROR.to_raw()), //FIXME: replace with the actual status code
        })
    }

    fn map_keys(&self, m: Object) -> Result<Object, HostError> {
        self.visit_obj(m, |hm: &HostMap| {
            let cap: u32 = hm
                .len()
                .try_into()
                .map_err(|_| self.err_general("host map too large"))?;
            let mut vec = self.vec_new(cap.into())?;
            for k in hm.keys() {
                vec = self.vec_push(vec, k.to_raw())?;
            }
            Ok(vec)
        })
    }

    fn map_values(&self, m: Object) -> Result<Object, HostError> {
        self.visit_obj(m, |hm: &HostMap| {
            let cap: u32 = hm
                .len()
                .try_into()
                .map_err(|_| self.err_general("host map too large"))?;
            let mut vec = self.vec_new(cap.into())?;
            for k in hm.values() {
                vec = self.vec_push(vec, k.to_raw())?;
            }
            Ok(vec)
        })
    }

    fn vec_new(&self, c: RawVal) -> Result<Object, HostError> {
        let capacity: usize = if c.is_void() {
            0
        } else {
            u32::try_from(c).map_err(|_| {
                self.err_status_msg(
                    ScHostFnErrorCode::InputArgsWrongType,
                    "c must be either `ScStatic::Void` or an `u32`",
                )
            })? as usize
        };
        // TODO: optimize the vector based on capacity
        Ok(self.add_host_object(HostVec::new())?.into())
    }

    fn vec_put(&self, v: Object, i: RawVal, x: RawVal) -> Result<Object, HostError> {
        let i: usize = u32::try_from(i).map_err(|_| {
            self.err_status_msg(ScHostFnErrorCode::InputArgsWrongType, "i must be u32")
        })? as usize;
        let x = self.associate_raw_val(x);
        let vnew = self.visit_obj(v, move |hv: &HostVec| {
            if i >= hv.len() {
                return Err(self
                    .err_status_msg(ScHostObjErrorCode::VecIndexOutOfBound, "index out of bound"));
            }
            let mut vnew = hv.clone();
            vnew.set(i, x);
            Ok(vnew)
        })?;
        Ok(self.add_host_object(vnew)?.into())
    }

    fn vec_get(&self, v: Object, i: RawVal) -> Result<RawVal, HostError> {
        let i: usize = u32::try_from(i).map_err(|_| {
            self.err_status_msg(ScHostFnErrorCode::InputArgsWrongType, "i must be u32")
        })? as usize;
        self.visit_obj(v, move |hv: &HostVec| match hv.get(i) {
            None => {
                Err(self
                    .err_status_msg(ScHostObjErrorCode::VecIndexOutOfBound, "index out of bound"))
            }
            Some(hval) => Ok(hval.to_raw()),
        })
    }

    fn vec_del(&self, v: Object, i: RawVal) -> Result<Object, HostError> {
        let i: usize = u32::try_from(i).map_err(|_| {
            self.err_status_msg(ScHostFnErrorCode::InputArgsWrongType, "i must be u32")
        })? as usize;
        let vnew = self.visit_obj(v, move |hv: &HostVec| {
            if i >= hv.len() {
                return Err(self
                    .err_status_msg(ScHostObjErrorCode::VecIndexOutOfBound, "index out of bound"));
            }
            let mut vnew = hv.clone();
            vnew.remove(i);
            Ok(vnew)
        })?;
        Ok(self.add_host_object(vnew)?.into())
    }

    fn vec_len(&self, v: Object) -> Result<RawVal, HostError> {
        let len = self.visit_obj(v, |hv: &HostVec| Ok(hv.len()))?;
        self.usize_to_rawval_u32(len)
    }

    fn vec_push(&self, v: Object, x: RawVal) -> Result<Object, HostError> {
        let x = self.associate_raw_val(x);
        let vnew = self.visit_obj(v, move |hv: &HostVec| {
            let mut vnew = hv.clone();
            vnew.push_back(x);
            Ok(vnew)
        })?;
        Ok(self.add_host_object(vnew)?.into())
    }

    fn vec_pop(&self, v: Object) -> Result<Object, HostError> {
        let vnew = self.visit_obj(v, move |hv: &HostVec| {
            let mut vnew = hv.clone();
            match vnew.pop_back() {
                None => Err(self.err_status_msg(
                    ScHostObjErrorCode::VecIndexOutOfBound,
                    "value does not exist",
                )),
                Some(_) => Ok(vnew),
            }
        })?;
        Ok(self.add_host_object(vnew)?.into())
    }

    fn vec_front(&self, v: Object) -> Result<RawVal, HostError> {
        self.visit_obj(v, |hv: &HostVec| match hv.front() {
            None => Err(self.err_status_msg(
                ScHostObjErrorCode::VecIndexOutOfBound,
                "value does not exist",
            )),
            Some(front) => Ok(front.to_raw()),
        })
    }

    fn vec_back(&self, v: Object) -> Result<RawVal, HostError> {
        self.visit_obj(v, |hv: &HostVec| match hv.back() {
            None => Err(self.err_status_msg(
                ScHostObjErrorCode::VecIndexOutOfBound,
                "value does not exist",
            )),
            Some(back) => Ok(back.to_raw()),
        })
    }

    fn vec_insert(&self, v: Object, i: RawVal, x: RawVal) -> Result<Object, HostError> {
        let i: usize = u32::try_from(i).map_err(|_| {
            self.err_status_msg(ScHostFnErrorCode::InputArgsWrongType, "i must be u32")
        })? as usize;
        let x = self.associate_raw_val(x);
        let vnew = self.visit_obj(v, move |hv: &HostVec| {
            if i > hv.len() {
                return Err(self
                    .err_status_msg(ScHostObjErrorCode::VecIndexOutOfBound, "index out of bound"));
            }
            let mut vnew = hv.clone();
            vnew.insert(i, x);
            Ok(vnew)
        })?;
        Ok(self.add_host_object(vnew)?.into())
    }

    fn vec_append(&self, v1: Object, v2: Object) -> Result<Object, HostError> {
        let mut vnew = self.visit_obj(v1, |hv: &HostVec| Ok(hv.clone()))?;
        let v2 = self.visit_obj(v2, |hv: &HostVec| Ok(hv.clone()))?;
        if v2.len() > u32::MAX as usize - vnew.len() {
            return Err(self.err_status_msg(ScHostFnErrorCode::InputArgsInvalid, "u32 overflow"));
        }
        vnew.append(v2);
        Ok(self.add_host_object(vnew)?.into())
    }

    fn vec_slice(&self, v: Object, start: RawVal, end: RawVal) -> Result<Object, HostError> {
        let start: usize = u32::try_from(start).map_err(|_| {
            self.err_status_msg(ScHostFnErrorCode::InputArgsWrongType, "start must be u32")
        })? as usize;
        let end: usize = u32::try_from(end).map_err(|_| {
            self.err_status_msg(ScHostFnErrorCode::InputArgsWrongType, "end must be u32")
        })? as usize;
        if start > end {
            return Err(self.err_status_msg(
                ScHostFnErrorCode::InputArgsInvalid,
                "start greater than end",
            ));
        }
        let vnew = self.visit_obj(v, move |hv: &HostVec| {
            if start > hv.len() {
                return Err(self.err_status_msg(
                    ScHostObjErrorCode::VecIndexOutOfBound,
                    "start out of bounds",
                ));
            }
            if end > hv.len() {
                return Err(self
                    .err_status_msg(ScHostObjErrorCode::VecIndexOutOfBound, "end out of bounds"));
            }
            Ok(hv.clone().slice(start..end))
        })?;
        Ok(self.add_host_object(vnew)?.into())
    }

    fn put_contract_data(&self, k: RawVal, v: RawVal) -> Result<RawVal, HostError> {
        let data_key = self.from_host_val(k)?;
        if data_key == ScVal::Static(ScStatic::LedgerKeyContractCodeWasm) {
            return Err(self.err_status_msg(
                ScHostFnErrorCode::InputArgsInvalid,
                "cannot update contract code",
            ));
        }

        let key = self.to_storage_key(k)?;
        let data = LedgerEntryData::ContractData(ContractDataEntry {
            contract_id: self.get_current_contract_id()?,
            key: self.from_host_val(k)?,
            val: self.from_host_val(v)?,
        });
        let val = LedgerEntry {
            last_modified_ledger_seq: 0,
            data,
            ext: LedgerEntryExt::V0,
        };
        self.0.storage.borrow_mut().put(&key, &val)?;
        Ok(().into())
    }

    fn has_contract_data(&self, k: RawVal) -> Result<RawVal, HostError> {
        let key = self.to_storage_key(k)?;
        let res = self.0.storage.borrow_mut().has(&key)?;
        Ok(RawVal::from_bool(res))
    }

    fn get_contract_data(&self, k: RawVal) -> Result<RawVal, HostError> {
        let key = self.to_storage_key(k)?;
        match self.0.storage.borrow_mut().get(&key)?.data {
            LedgerEntryData::ContractData(ContractDataEntry {
                contract_id,
                key,
                val,
            }) => Ok(self.to_host_val(&val)?.into()),
            _ => Err(self.err_status_msg(
                ScHostStorageErrorCode::ExpectContractData,
                "expected contract data",
            )),
        }
    }

    fn del_contract_data(&self, k: RawVal) -> Result<RawVal, HostError> {
        if self.from_host_val(k)? == ScVal::Static(ScStatic::LedgerKeyContractCodeWasm) {
            return Err(self.err_status_msg(
                ScHostFnErrorCode::InputArgsInvalid,
                "cannot delete contract code",
            ));
        }

        let key = self.to_storage_key(k)?;
        self.0.storage.borrow_mut().del(&key)?;
        Ok(().into())
    }

    fn create_contract_from_ed25519(
        &self,
        v: Object,
        salt: Object,
        key: Object,
        sig: Object,
    ) -> Result<Object, HostError> {
        let salt_val = self.visit_obj(salt, |bin: &Vec<u8>| {
            let arr: [u8; 32] = bin.as_slice().try_into().map_err(|_| {
                self.err_status_msg(ScHostObjErrorCode::UnexpectedType, "invalid salt")
            })?;
            Ok(Uint256(arr))
        })?;

        let key_val = self.visit_obj(key, |bin: &Vec<u8>| {
            let arr: [u8; 32] = bin.as_slice().try_into().map_err(|_| {
                self.err_status_msg(ScHostObjErrorCode::UnexpectedType, "invalid key")
            })?;
            Ok(Uint256(arr))
        })?;

        // Verify parameters
        let params = self.visit_obj(v, |bin: &Vec<u8>| {
            let separator = "create_contract_from_ed25519(contract: Vec<u8>, salt: u256, key: u256, sig: Vec<u8>)";
            let params = [separator.as_bytes(), salt_val.as_ref(), bin].concat();
            Ok(params)
        })?;
        let hash = self.compute_hash_sha256(self.add_host_object(params)?.into())?;
        self.verify_sig_ed25519(hash, key, sig)?;

        //Create contract and contractID
        let pre_image =
            xdr::HashIdPreimage::ContractIdFromEd25519(xdr::HashIdPreimageEd25519ContractId {
                ed25519: key_val,
                salt: salt_val,
            });
        let mut buf = Vec::new();
        pre_image
            .write_xdr(&mut buf)
            .map_err(|_| self.err_general("invalid hash"))?;
        self.create_contract_helper(v, buf)
    }

    fn create_contract_from_contract(&self, v: Object, salt: Object) -> Result<Object, HostError> {
        let contract_id = self.get_current_contract_id()?;

        let salt_val = self.visit_obj(salt, |bin: &Vec<u8>| {
            let arr: [u8; 32] = bin.as_slice().try_into().map_err(|_| {
                self.err_status_msg(ScHostObjErrorCode::UnexpectedType, "invalid salt")
            })?;
            Ok(Uint256(arr))
        })?;

        let pre_image =
            xdr::HashIdPreimage::ContractIdFromContract(xdr::HashIdPreimageContractId {
                contract_id,
                salt: salt_val,
            });
        let mut buf = Vec::new();
        pre_image
            .write_xdr(&mut buf)
            .map_err(|_| self.err_general("invalid hash"))?;

        self.create_contract_helper(v, buf)
    }

    fn call(&self, contract: Object, func: Symbol, args: Object) -> Result<RawVal, HostError> {
        let args: Vec<RawVal> = self.visit_obj(args, |hv: &HostVec| {
            Ok(hv.iter().map(|a| a.to_raw()).collect())
        })?;
        self.call_n(contract, func, args.as_slice())
    }

    fn try_call(&self, contract: Object, func: Symbol, args: Object) -> Result<RawVal, HostError> {
        match self.call(contract, func, args) {
            Ok(rv) => Ok(rv),
            Err(e) => {
                let evt = DebugEvent::new()
                    .msg("try_call got error from callee contract")
                    .arg(e.status.clone());
                self.debug_event(evt)?;
                Ok(e.status.into())
            }
        }
    }

    fn bigint_from_u64(&self, x: u64) -> Result<Object, HostError> {
        Ok(self.add_host_object(Into::<BigInt>::into(x))?.into())
    }

    fn bigint_to_u64(&self, x: Object) -> Result<u64, HostError> {
        self.visit_obj(x, |bi: &BigInt| {
            bi.to_u64().ok_or_else(|| ConversionError.into())
        })
    }

    fn bigint_from_i64(&self, x: i64) -> Result<Object, HostError> {
        Ok(self.add_host_object(Into::<BigInt>::into(x))?.into())
    }

    fn bigint_to_i64(&self, x: Object) -> Result<i64, HostError> {
        self.visit_obj(x, |bi: &BigInt| {
            bi.to_i64().ok_or_else(|| ConversionError.into())
        })
    }

    fn bigint_add(&self, x: Object, y: Object) -> Result<Object, HostError> {
        let res = self.visit_obj(x, |a: &BigInt| self.visit_obj(y, |b: &BigInt| Ok(a.add(b))))?;
        Ok(self.add_host_object(res)?.into())
    }

    fn bigint_sub(&self, x: Object, y: Object) -> Result<Object, HostError> {
        let res = self.visit_obj(x, |a: &BigInt| self.visit_obj(y, |b: &BigInt| Ok(a.sub(b))))?;
        Ok(self.add_host_object(res)?.into())
    }

    fn bigint_mul(&self, x: Object, y: Object) -> Result<Object, HostError> {
        let res = self.visit_obj(x, |a: &BigInt| self.visit_obj(y, |b: &BigInt| Ok(a.mul(b))))?;
        Ok(self.add_host_object(res)?.into())
    }

    fn bigint_div(&self, x: Object, y: Object) -> Result<Object, HostError> {
        let res = self.visit_obj(x, |a: &BigInt| {
            self.visit_obj(y, |b: &BigInt| {
                if b.is_zero() {
                    return Err(self.err_general("bigint division by zero"));
                }
                Ok(a.div(b))
            })
        })?;
        Ok(self.add_host_object(res)?.into())
    }

    fn bigint_rem(&self, x: Object, y: Object) -> Result<Object, HostError> {
        let res = self.visit_obj(x, |a: &BigInt| {
            self.visit_obj(y, |b: &BigInt| {
                if b.is_zero() {
                    return Err(self.err_general("bigint division by zero"));
                }
                Ok(a.rem(b))
            })
        })?;
        Ok(self.add_host_object(res)?.into())
    }

    fn bigint_and(&self, x: Object, y: Object) -> Result<Object, HostError> {
        let res = self.visit_obj(x, |a: &BigInt| {
            self.visit_obj(y, |b: &BigInt| Ok(a.bitand(b)))
        })?;
        Ok(self.add_host_object(res)?.into())
    }

    fn bigint_or(&self, x: Object, y: Object) -> Result<Object, HostError> {
        let res = self.visit_obj(x, |a: &BigInt| {
            self.visit_obj(y, |b: &BigInt| Ok(a.bitor(b)))
        })?;
        Ok(self.add_host_object(res)?.into())
    }

    fn bigint_xor(&self, x: Object, y: Object) -> Result<Object, HostError> {
        let res = self.visit_obj(x, |a: &BigInt| {
            self.visit_obj(y, |b: &BigInt| Ok(a.bitxor(b)))
        })?;
        Ok(self.add_host_object(res)?.into())
    }

    fn bigint_shl(&self, x: Object, y: Object) -> Result<Object, HostError> {
        let res = self.visit_obj(x, |a: &BigInt| {
            self.visit_obj(y, |b: &BigInt| {
                if b.is_negative() {
                    return Err(self.err_general("attempt to shift left with negative"));
                }
                if let Some(u) = b.to_usize() {
                    Ok(a.shl(u))
                } else {
                    Err(self.err_general("left-shift overflow"))
                }
            })
        })?;
        Ok(self.add_host_object(res)?.into())
    }

    fn bigint_shr(&self, x: Object, y: Object) -> Result<Object, HostError> {
        let res = self.visit_obj(x, |a: &BigInt| {
            self.visit_obj(y, |b: &BigInt| {
                if b.is_negative() {
                    return Err(self.err_general("attempt to shift right with negative"));
                }
                if let Some(u) = b.to_usize() {
                    Ok(a.shr(u))
                } else {
                    Err(self.err_general("right-shift overflow"))
                }
            })
        })?;
        Ok(self.add_host_object(res)?.into())
    }

    fn bigint_cmp(&self, x: Object, y: Object) -> Result<RawVal, HostError> {
        self.visit_obj(x, |a: &BigInt| {
            self.visit_obj(y, |b: &BigInt| Ok((a.cmp(b) as i32).into()))
        })
    }

    fn bigint_is_zero(&self, x: Object) -> Result<RawVal, HostError> {
        self.visit_obj(x, |a: &BigInt| Ok(a.is_zero().into()))
    }

    fn bigint_neg(&self, x: Object) -> Result<Object, HostError> {
        let res = self.visit_obj(x, |a: &BigInt| Ok(a.neg()))?;
        Ok(self.add_host_object(res)?.into())
    }

    fn bigint_not(&self, x: Object) -> Result<Object, HostError> {
        let res = self.visit_obj(x, |a: &BigInt| Ok(a.not()))?;
        Ok(self.add_host_object(res)?.into())
    }

    fn bigint_gcd(&self, x: Object, y: Object) -> Result<Object, HostError> {
        let res = self.visit_obj(x, |a: &BigInt| self.visit_obj(y, |b: &BigInt| Ok(a.gcd(b))))?;
        Ok(self.add_host_object(res)?.into())
    }

    fn bigint_lcm(&self, x: Object, y: Object) -> Result<Object, HostError> {
        let res = self.visit_obj(x, |a: &BigInt| self.visit_obj(y, |b: &BigInt| Ok(a.lcm(b))))?;
        Ok(self.add_host_object(res)?.into())
    }

    fn bigint_pow(&self, x: Object, y: Object) -> Result<Object, HostError> {
        let res = self.visit_obj(x, |a: &BigInt| {
            self.visit_obj(y, |e: &BigInt| {
                if e.is_negative() {
                    return Err(self.err_general("negative exponentiation not supported"));
                }
                if let Some(u) = e.to_usize() {
                    Ok(Pow::pow(a, u))
                } else {
                    Err(self.err_general("pow overflow"))
                }
            })
        })?;
        Ok(self.add_host_object(res)?.into())
    }

    fn bigint_pow_mod(&self, p: Object, q: Object, m: Object) -> Result<Object, HostError> {
        let res = self.visit_obj(p, |a: &BigInt| {
            self.visit_obj(q, |exponent: &BigInt| {
                if exponent.is_negative() {
                    return Err(self.err_general("negative exponentiation not supported"));
                }
                self.visit_obj(m, |modulus: &BigInt| {
                    if modulus.is_zero() {
                        return Err(self.err_general("zero modulus not supported"));
                    }
                    Ok(a.modpow(exponent, modulus))
                })
            })
        })?;
        Ok(self.add_host_object(res)?.into())
    }

    fn bigint_sqrt(&self, x: Object) -> Result<Object, HostError> {
        let res = self.visit_obj(x, |a: &BigInt| {
            if a.is_negative() {
                return Err(self.err_general("sqrt is imaginary"));
            }
            Ok(a.sqrt())
        })?;
        Ok(self.add_host_object(res)?.into())
    }

    fn bigint_bits(&self, x: Object) -> Result<u64, HostError> {
        self.visit_obj(x, |a: &BigInt| Ok(a.bits()))
    }

    fn serialize_to_binary(&self, v: RawVal) -> Result<Object, HostError> {
        let scv = self.from_host_val(v)?;
        let mut buf = Vec::<u8>::new();
        scv.write_xdr(&mut buf)
            .map_err(|_| self.err_general("failed to serialize ScVal"))?;
        Ok(self.add_host_object(buf)?.into())
    }

    fn deserialize_from_binary(&self, b: Object) -> Result<RawVal, HostError> {
        let scv = self.visit_obj(b, |hv: &Vec<u8>| {
            ScVal::read_xdr(&mut hv.as_slice())
                .map_err(|_| self.err_general("failed to de-serialize ScVal"))
        })?;
        Ok(self.to_host_val(&scv)?.into())
    }

    fn binary_copy_to_linear_memory(
        &self,
        b: Object,
        b_pos: RawVal,
        lm_pos: RawVal,
        len: RawVal,
    ) -> Result<RawVal, HostError> {
        #[cfg(not(feature = "vm"))]
        unimplemented!();
        #[cfg(feature = "vm")]
        if let [b_pos, lm_pos, len] = [b_pos, lm_pos, len]
            .iter()
            .map(|v| u32::try_from(*v))
            .collect::<Result<Vec<u32>, ConversionError>>()?
            .as_slice()
        {
            self.visit_obj(b, move |hv: &Vec<u8>| {
                let end_idx = b_pos.checked_add(*len).ok_or_else(|| {
                    self.err_status_msg(ScHostFnErrorCode::InputArgsInvalid, "u32 overflow")
                })? as usize;
                if end_idx > hv.len() {
                    return Err(self.err_status_msg(
                        ScHostObjErrorCode::VecIndexOutOfBound,
                        "index out of bound",
                    ));
                }
                self.with_current_frame(|frame| match frame {
                    Frame::ContractVM(vm) => vm.with_memory_access(self, |mem| {
                        Ok(self
                            .map_err(mem.set(*lm_pos, &hv.as_slice()[*b_pos as usize..end_idx]))?)
                    }),
                    Frame::HostFunction(_) => Err(self.err_general("linear memory not supported")),
                    #[cfg(feature = "testutils")]
                    Frame::TestContract(id) => Err(self.err_general("linear memory not supported")),
                })
            })?;
            Ok(().into())
        } else {
            return Err(self.err_status_msg(
                ScHostFnErrorCode::InputArgsWrongType,
                "failed conversion to u32",
            ));
        }
    }

    fn binary_copy_from_linear_memory(
        &self,
        b: Object,
        b_pos: RawVal,
        lm_pos: RawVal,
        len: RawVal,
    ) -> Result<Object, HostError> {
        #[cfg(not(feature = "vm"))]
        unimplemented!();
        #[cfg(feature = "vm")]
        if let [b_pos, lm_pos, len] = [b_pos, lm_pos, len]
            .iter()
            .map(|v| u32::try_from(*v))
            .collect::<Result<Vec<u32>, ConversionError>>()?
            .as_slice()
        {
            let mut vnew = self.visit_obj(b, |hv: &Vec<u8>| Ok(hv.clone()))?;
            let end_idx = b_pos.checked_add(*len).ok_or_else(|| {
                self.err_status_msg(ScHostFnErrorCode::InputArgsInvalid, "u32 overflow")
            })? as usize;
            self.with_current_frame(|frame| match frame {
                Frame::ContractVM(vm) => vm.with_memory_access(self, |mem| {
                    // we would potentially let the vec grow
                    if end_idx > vnew.len() {
                        vnew.resize(end_idx, 0);
                    }
                    Ok(self.map_err(
                        mem.get_into(*lm_pos, &mut vnew.as_mut_slice()[*b_pos as usize..end_idx]),
                    )?)
                }),
                Frame::HostFunction(_) => Err(self.err_general("linear memory not supported")),
                #[cfg(feature = "testutils")]
                Frame::TestContract(id) => Err(self.err_general("linear memory not supported")),
            })?;
            Ok(self.add_host_object(vnew)?.into())
        } else {
            return Err(self.err_status_msg(
                ScHostFnErrorCode::InputArgsWrongType,
                "failed conversion to u32",
            ));
        }
    }

    fn binary_new(&self) -> Result<Object, HostError> {
        Ok(self.add_host_object(Vec::<u8>::new())?.into())
    }

    fn binary_new_from_linear_memory(
        &self,
        lm_pos: RawVal,
        len: RawVal,
    ) -> Result<Object, HostError> {
        #[cfg(not(feature = "vm"))]
        unimplemented!();
        #[cfg(feature = "vm")]
        if let [lm_pos, len] = [lm_pos, len]
            .iter()
            .map(|v| u32::try_from(*v))
            .collect::<Result<Vec<u32>, ConversionError>>()?
            .as_slice()
        {
            return self.with_current_frame(|frame| match frame {
                Frame::ContractVM(vm) => vm.with_memory_access(self, |mem| {
                    let mut vnew: Vec<u8> = vec![0; *len as usize];
                    self.map_err(mem.get_into(*lm_pos, vnew.as_mut_slice()))?;
                    Ok(self.add_host_object(vnew)?.into())
                }),
                Frame::HostFunction(_) => Err(self.err_general("linear memory not supported")),
                #[cfg(feature = "testutils")]
                Frame::TestContract(id) => Err(self.err_general("linear memory not supported")),
            });
        } else {
            return Err(self.err_status_msg(
                ScHostFnErrorCode::InputArgsWrongType,
                "failed conversion to u32",
            ));
        }
    }

    fn binary_put(&self, b: Object, i: RawVal, u: RawVal) -> Result<Object, HostError> {
        let i: usize = u32::try_from(i).map_err(|_| {
            self.err_status_msg(ScHostFnErrorCode::InputArgsWrongType, "i must be u32")
        })? as usize;
        let u: u8 = u.try_into().map_err(|_| {
            self.err_status_msg(ScHostFnErrorCode::InputArgsWrongType, "u must be u8")
        })?;
        let vnew = self.visit_obj(b, move |hv: &Vec<u8>| {
            let mut vnew = hv.clone();
            if i >= hv.len() {
                return Err(self
                    .err_status_msg(ScHostObjErrorCode::VecIndexOutOfBound, "index out of bound"));
            }
            let _old_val = std::mem::replace(&mut vnew[i], u);
            Ok(vnew)
        })?;
        Ok(self.add_host_object(vnew)?.into())
    }

    fn binary_get(&self, b: Object, i: RawVal) -> Result<RawVal, HostError> {
        let i: usize = u32::try_from(i).map_err(|_| {
            self.err_status_msg(ScHostFnErrorCode::InputArgsWrongType, "i must be u32")
        })? as usize;
        self.visit_obj(b, move |hv: &Vec<u8>| match hv.get(i) {
            None => {
                Err(self
                    .err_status_msg(ScHostObjErrorCode::VecIndexOutOfBound, "index out of bound"))
            }
            Some(u) => Ok((*u).into()),
        })
    }

    fn binary_del(&self, b: Object, i: RawVal) -> Result<Object, HostError> {
        let i: usize = u32::try_from(i).map_err(|_| {
            self.err_status_msg(ScHostFnErrorCode::InputArgsWrongType, "i must be u32")
        })? as usize;
        let vnew = self.visit_obj(b, move |hv: &Vec<u8>| {
            if i >= hv.len() {
                return Err(self
                    .err_status_msg(ScHostObjErrorCode::VecIndexOutOfBound, "index out of bound"));
            }
            let mut vnew = hv.clone();
            vnew.remove(i);
            Ok(vnew)
        })?;
        Ok(self.add_host_object(vnew)?.into())
    }

    fn binary_len(&self, b: Object) -> Result<RawVal, HostError> {
        let len = self.visit_obj(b, |hv: &Vec<u8>| Ok(hv.len()))?;
        self.usize_to_rawval_u32(len)
    }

    fn binary_push(&self, b: Object, u: RawVal) -> Result<Object, HostError> {
        let u: u8 = u.try_into().map_err(|_| {
            self.err_status_msg(ScHostFnErrorCode::InputArgsWrongType, "x must be u8")
        })?;
        let vnew = self.visit_obj(b, move |hv: &Vec<u8>| {
            let mut vnew = hv.clone();
            vnew.push(u);
            Ok(vnew)
        })?;
        Ok(self.add_host_object(vnew)?.into())
    }

    fn binary_pop(&self, b: Object) -> Result<Object, HostError> {
        let vnew = self.visit_obj(b, move |hv: &Vec<u8>| {
            let mut vnew = hv.clone();
            match vnew.pop() {
                None => {
                    Err(self.err_status_msg(ScHostFnErrorCode::InputArgsInvalid, "u32 overflow"))
                }
                Some(_) => Ok(vnew),
            }
        })?;
        Ok(self.add_host_object(vnew)?.into())
    }

    fn binary_front(&self, b: Object) -> Result<RawVal, HostError> {
        self.visit_obj(b, |hv: &Vec<u8>| {
            if hv.is_empty() {
                return Err(
                    self.err_status_msg(ScHostFnErrorCode::InputArgsInvalid, "u32 overflow")
                );
            }
            Ok(hv[0].into())
        })
    }

    fn binary_back(&self, b: Object) -> Result<RawVal, HostError> {
        self.visit_obj(b, |hv: &Vec<u8>| {
            if hv.is_empty() {
                return Err(
                    self.err_status_msg(ScHostFnErrorCode::InputArgsInvalid, "u32 overflow")
                );
            }
            Ok(hv[hv.len() - 1].into())
        })
    }

    fn binary_insert(&self, b: Object, i: RawVal, u: RawVal) -> Result<Object, HostError> {
        let i: usize = u32::try_from(i).map_err(|_| {
            self.err_status_msg(ScHostFnErrorCode::InputArgsWrongType, "i must be u32")
        })? as usize;
        let u: u8 = u.try_into().map_err(|_| {
            self.err_status_msg(ScHostFnErrorCode::InputArgsWrongType, "x must be u8")
        })?;
        let vnew = self.visit_obj(b, move |hv: &Vec<u8>| {
            if i > hv.len() {
                return Err(self
                    .err_status_msg(ScHostObjErrorCode::VecIndexOutOfBound, "index out of bound"));
            }
            let mut vnew = hv.clone();
            vnew.insert(i, u);
            Ok(vnew)
        })?;
        Ok(self.add_host_object(vnew)?.into())
    }

    fn binary_append(&self, b1: Object, b2: Object) -> Result<Object, HostError> {
        let mut vnew = self.visit_obj(b1, |hv: &Vec<u8>| Ok(hv.clone()))?;
        let mut b2 = self.visit_obj(b2, |hv: &Vec<u8>| Ok(hv.clone()))?;
        if b2.len() > u32::MAX as usize - vnew.len() {
            return Err(self.err_status_msg(ScHostFnErrorCode::InputArgsInvalid, "u32 overflow"));
        }
        vnew.append(&mut b2);
        Ok(self.add_host_object(vnew)?.into())
    }

    fn binary_slice(&self, b: Object, i: RawVal, l: RawVal) -> Result<Object, HostError> {
        let i: usize = u32::try_from(i).map_err(|_| {
            self.err_status_msg(ScHostFnErrorCode::InputArgsWrongType, "i must be u32")
        })? as usize;
        let l: usize = u32::try_from(l).map_err(|_| {
            self.err_status_msg(ScHostFnErrorCode::InputArgsWrongType, "l must be u32")
        })? as usize;
        let vnew = self.visit_obj(b, move |hv: &Vec<u8>| {
            if i > u32::MAX as usize - l {
                return Err(
                    self.err_status_msg(ScHostFnErrorCode::InputArgsInvalid, "u32 overflow")
                );
            }
            if (i + l) > hv.len() {
                return Err(self
                    .err_status_msg(ScHostObjErrorCode::VecIndexOutOfBound, "index out of bound"));
            }
            Ok(hv.as_slice()[i..(i + l)].to_vec())
        })?;
        Ok(self.add_host_object(vnew)?.into())
    }

    fn hash_from_binary(&self, x: Object) -> Result<Object, HostError> {
        todo!()
    }

    fn hash_to_binary(&self, x: Object) -> Result<Object, HostError> {
        todo!()
    }

    fn public_key_from_binary(&self, x: Object) -> Result<Object, HostError> {
        todo!()
    }

    fn public_key_to_binary(&self, x: Object) -> Result<Object, HostError> {
        todo!()
    }

    fn compute_hash_sha256(&self, x: Object) -> Result<Object, HostError> {
        use sha2::{Digest, Sha256};
        let hash = self.visit_obj(x, |bin: &Vec<u8>| {
            Ok(Sha256::digest(bin).as_slice().to_vec())
        })?;

        if hash.len() != 32 {
            return Err(self.err_general("incorrect hash size"));
        }

        Ok(self.add_host_object(hash)?.into())
    }

    fn verify_sig_ed25519(&self, x: Object, k: Object, s: Object) -> Result<RawVal, HostError> {
        use ed25519_dalek::{PublicKey, Signature, Verifier};

        let public_key: PublicKey = self.visit_obj(k, |bin: &Vec<u8>| {
            PublicKey::from_bytes(bin).map_err(|_| {
                self.err_status_msg(ScHostObjErrorCode::UnexpectedType, "invalid public key")
            })
        })?;

        let sig: Signature = self.visit_obj(s, |bin: &Vec<u8>| {
            Signature::from_bytes(bin).map_err(|_| {
                self.err_status_msg(
                    ScHostObjErrorCode::UnexpectedType,
                    "unable to decode signature",
                )
            })
        })?;

        let res = self.visit_obj(x, |bin: &Vec<u8>| {
            public_key
                .verify(bin, &sig)
                .map_err(|_| self.err_general("Failed ED25519 verification"))
        });
        Ok(res?.into())
    }

    fn account_get_low_threshold(&self, a: Object) -> Result<RawVal, Self::Error> {
        Ok(self.load_account(a)?.thresholds.0[ThresholdIndexes::Low as usize].into())
    }

    fn account_get_medium_threshold(&self, a: Object) -> Result<RawVal, Self::Error> {
        Ok(self.load_account(a)?.thresholds.0[ThresholdIndexes::Med as usize].into())
    }

    fn account_get_high_threshold(&self, a: Object) -> Result<RawVal, Self::Error> {
        Ok(self.load_account(a)?.thresholds.0[ThresholdIndexes::High as usize].into())
    }

    fn account_get_signer_weight(&self, a: Object, s: Object) -> Result<RawVal, Self::Error> {
        use xdr::{Signer, SignerKey};

        let target_signer = self.to_u256(s)?;

        let ae = self.load_account(a)?;
        if ae.account_id == AccountId(PublicKey::PublicKeyTypeEd25519(target_signer.clone())) {
            // Target signer is the master key, so return the master weight
            Ok(ae.thresholds.0[ThresholdIndexes::MasterWeight as usize].into())
        } else {
            // Target signer is not the master key, so search the account signers
            let signers: &Vec<Signer> = ae.signers.as_ref();
            for signer in signers {
                if let SignerKey::Ed25519(ref this_signer) = signer.key {
                    if &target_signer == this_signer {
                        // We've found the target signer in the account signers, so return the weight
                        return Ok(signer.weight.into());
                    }
                }
            }
            // We didn't find the target signer, so it must have no weight
            Ok(0u32.into())
        }
    }
}<|MERGE_RESOLUTION|>--- conflicted
+++ resolved
@@ -47,12 +47,8 @@
 }
 
 impl HostError {
-<<<<<<< HEAD
-    pub fn result_is_err_status<T, C>(res: Result<T, HostError>, code: C) -> bool
-=======
     #[cfg(test)]
     pub fn result_matches_err_status<T, C>(res: Result<T, HostError>, code: C) -> bool
->>>>>>> 75298c8a
     where
         Status: From<C>,
     {
