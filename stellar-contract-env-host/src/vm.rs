mod dispatch;
mod func_info;

<<<<<<< HEAD
use crate::{budget::Budget, host::Frame, HostError};
=======
use std::rc::Rc;

use crate::HostError;
>>>>>>> f04c7d18

use super::{
    xdr::{Hash, ScVal, ScVec},
    Host, RawVal,
};
use func_info::HOST_FUNCTIONS;
use parity_wasm::elements::{self, Internal, Type};
use wasmi::{
    Externals, FuncInstance, ImportResolver, Module, ModuleInstance, ModuleRef, RuntimeArgs,
    RuntimeValue, ValueType,
};

impl wasmi::HostError for HostError {}

impl Externals for Host {
    fn invoke_index(
        &mut self,
        index: usize,
        args: RuntimeArgs,
    ) -> Result<Option<wasmi::RuntimeValue>, wasmi::Trap> {
        if index > HOST_FUNCTIONS.len() {
            return Err(wasmi::TrapCode::TableAccessOutOfBounds.into());
        }
        let hf = &HOST_FUNCTIONS[index];
        if hf.arity != args.len() {
            return Err(wasmi::TrapCode::UnexpectedSignature.into());
        }

        let rv = (hf.dispatch)(self, args)?;
        Ok(Some(rv))
    }

    fn max_insn_step(&self) -> u64 {
        256
    }

    fn charge_cpu(&mut self, insns: u64) -> Result<(), wasmi::TrapCode> {
        self.modify_budget(|budget: &mut Budget| {
            budget.event_counts.wasm_insns += insns;
            if budget.cpu_limit_exceeded() {
                Err(wasmi::TrapCode::CpuLimitExceeded)
            } else {
                Ok(())
            }
        })
    }

    fn charge_mem(&mut self, bytes: u64) -> Result<(), wasmi::TrapCode> {
        self.modify_budget(|budget: &mut Budget| {
            budget.event_counts.wasm_linear_memory_bytes += bytes;
            if budget.mem_limit_exceeded() {
                Err(wasmi::TrapCode::MemLimitExceeded)
            } else {
                Ok(())
            }
        })
    }
}

impl ImportResolver for Host {
    fn resolve_func(
        &self,
        module_name: &str,
        field_name: &str,
        signature: &wasmi::Signature,
    ) -> Result<wasmi::FuncRef, wasmi::Error> {
        for (i, hf) in HOST_FUNCTIONS.iter().enumerate() {
            if module_name == hf.mod_str && field_name == hf.fn_str {
                if signature.params().len() != hf.arity
                    || !signature.params().iter().all(|p| *p == ValueType::I64)
                    || signature.return_type() != Some(ValueType::I64)
                {
                    return Err(wasmi::Error::Function(format!(
                        "Bad imported function signature on {}.{}",
                        module_name, field_name
                    )));
                }
                return Ok(FuncInstance::alloc_host(signature.clone(), i));
            }
        }
        Err(wasmi::Error::Function(format!(
            "No such function: {}.{}",
            module_name, field_name
        )))
    }

    fn resolve_global(
        &self,
        module_name: &str,
        field_name: &str,
        _descriptor: &wasmi::GlobalDescriptor,
    ) -> Result<wasmi::GlobalRef, wasmi::Error> {
        Err(wasmi::Error::Global(format!(
            "No such global: {}.{}",
            module_name, field_name
        )))
    }

    fn resolve_memory(
        &self,
        module_name: &str,
        field_name: &str,
        _descriptor: &wasmi::MemoryDescriptor,
    ) -> Result<wasmi::MemoryRef, wasmi::Error> {
        Err(wasmi::Error::Memory(format!(
            "No such memory: {}.{}",
            module_name, field_name
        )))
    }

    fn resolve_table(
        &self,
        module_name: &str,
        field_name: &str,
        _descriptor: &wasmi::TableDescriptor,
    ) -> Result<wasmi::TableRef, wasmi::Error> {
        Err(wasmi::Error::Table(format!(
            "No such table: {}.{}",
            module_name, field_name
        )))
    }
}

// A VM is held in a Host and contains a single WASM module instantiation.
//
// It denies modules with either floating point or start functions.
//
// In order to call construct or it, one must provide a reference to the Host,
// which will be used for looking up function references and invoking them.
// The code to do the lookups and invocation is above.
//
// Any lookups on any tables other than import functions will fail, and only
// those import functions listed above will succeed.
pub struct Vm {
    #[allow(dead_code)]
    pub(crate) contract_id: Hash,
    elements_module: elements::Module,
    instance: ModuleRef, // this is a cloneable Rc<ModuleInstance>
}

#[derive(Clone, Eq, PartialEq)]
pub struct VmFunction {
    pub name: String,
    pub param_count: usize,
    pub result_count: usize,
}

impl Vm {
    pub fn new(
        host: &Host,
        contract_id: Hash,
        module_wasm_code: &[u8],
    ) -> Result<Rc<Self>, HostError> {
        let elements_module: elements::Module = elements::deserialize_buffer(module_wasm_code)?;
        let module: Module = Module::from_parity_wasm_module(elements_module.clone())?;
        module.deny_floating_point()?;
        let not_started_instance = ModuleInstance::new(&module, host)?;
        if not_started_instance.has_start() {
            return Err(
                wasmi::Error::Instantiation("Module has disallowed start function".into()).into(),
            );
        }
        let instance = not_started_instance.assert_no_start();
        Ok(Rc::new(Self {
            contract_id,
            elements_module,
            instance,
        }))
    }

    pub(crate) fn invoke_function_raw(
        self: &Rc<Self>,
        host: &Host,
        func: &str,
        args: &[RawVal],
    ) -> Result<RawVal, HostError> {
        let mut frame_guard = host.push_vm_frame(self.clone());
        let wasm_args: Vec<_> = args
            .iter()
            .map(|i| RuntimeValue::I64(i.get_payload() as i64))
            .collect();

        // Wasmi wants a mut& to an E:Externals value, which is reasonable but
        // irrelevant (and awkward) in our case since our Host (which implements
        // Externals) is a Rc<RefCell<...>> with interior mutability. So rather
        // than propagate the irrelevant-and-awkward mut& requirement to our
        // callers, we just clone Host (which is, again, just a refcounted
        // pointer) into a mutable local variable here, and pass a &mut to that
        // local.
        let mut host = host.clone();

        let wasm_ret = self
            .instance
            .invoke_export(func, wasm_args.as_slice(), &mut host)?;
        if let Some(RuntimeValue::I64(ret)) = wasm_ret {
            frame_guard.commit();
            Ok(RawVal::from_payload(ret as u64))
        } else {
            Err(HostError::WASMIError(wasmi::Error::Trap(
                wasmi::TrapCode::UnexpectedSignature.into(),
            )))
        }
    }

    /// Invoke a function in the VM's module, converting externally stable
    /// XDR ScVal arguments into Host-specific RawVals and converting the
    /// RawVal result back to an ScVal.
    ///
    /// This function has to take self by [`Rc`] because it stores self in
    /// a new [`Frame`]
    pub fn invoke_function(
        self: &Rc<Self>,
        host: &Host,
        func: &str,
        args: &ScVec,
    ) -> Result<ScVal, HostError> {
        let mut raw_args: Vec<RawVal> = Vec::new();
        for scv in args.0.iter() {
            raw_args.push(host.to_host_val(scv)?.val);
        }
        let raw_res = self.invoke_function_raw(host, func, raw_args.as_slice())?;
        Ok(host.from_host_val(raw_res)?)
    }

    /// Functions returns a list of functions in the WASM loaded into the Vm.
    pub fn functions(&self) -> Vec<VmFunction> {
        if let Some(export_section) = self.elements_module.export_section() {
            let fn_import_count = self
                .elements_module
                .import_count(elements::ImportCountType::Function);
            // A function in the export section points to a function in the
            // function section, which references a type in the type section.
            // The type contains the list of parameters.
            export_section
                .entries()
                .iter()
                .filter_map(|entry| match entry.internal() {
                    Internal::Function(idx) => {
                        let fn_type = self.elements_module.function_section().and_then(|fs| {
                            // Function index space includes imported
                            // functions. Imported functions are always
                            // indexed prior to other functions and so
                            // the index points into the space of the
                            // imported functions and the module's
                            // functions. To get the index of the
                            // function in the function section, the
                            // index is reduced by the import count.
                            let fs_idx = (*idx as usize) - fn_import_count;
                            fs.entries().get(fs_idx).and_then(|f| {
                                self.elements_module.type_section().and_then(|ts| {
                                    ts.types().get(f.type_ref() as usize).and_then(|t| match t {
                                        Type::Function(ft) => Some(ft),
                                    })
                                })
                            })
                        });
                        Some(VmFunction {
                            name: entry.field().to_string(),
                            param_count: fn_type.map_or(0, |fn_type| fn_type.params().len()),
                            result_count: fn_type.map_or(0, |fn_type| fn_type.results().len()),
                        })
                    }
                    _ => None,
                })
                .collect()
        } else {
            vec![]
        }
    }

    // Custom section returns the bytes within the named custom section of the
    // loaded WASM file.
    pub fn custom_section(&self, name: impl AsRef<str>) -> Option<&[u8]> {
        self.elements_module.custom_sections().find_map(|s| {
            if s.name() == name.as_ref() {
                Some(s.payload())
            } else {
                None
            }
        })
    }
}<|MERGE_RESOLUTION|>--- conflicted
+++ resolved
@@ -1,13 +1,8 @@
 mod dispatch;
 mod func_info;
 
-<<<<<<< HEAD
 use crate::{budget::Budget, host::Frame, HostError};
-=======
 use std::rc::Rc;
-
-use crate::HostError;
->>>>>>> f04c7d18
 
 use super::{
     xdr::{Hash, ScVal, ScVec},
