[package]
name = "soroban-env-host"
description = "Soroban contract host environment."
homepage = "https://github.com/stellar/rs-soroban-env"
repository = "https://github.com/stellar/rs-soroban-env"
authors = ["Stellar Development Foundation <info@stellar.org>"]
license = "Apache-2.0"
version.workspace = true
readme = "../README.md"
edition = "2021"
rust-version = "1.65"

[dependencies]
<<<<<<< HEAD
soroban-native-sdk-macros = { version = "0.0.9" }
soroban-env-common = { version = "0.0.9", features = ["std"] }
wasmi = { package = "soroban-wasmi", version = "0.16.0-soroban1", optional = true }
=======
soroban-native-sdk-macros = { workspace = true }
soroban-env-common = { workspace = true, features = [ "std" ] }
wasmi = { workspace = true, optional = true }
>>>>>>> 99de1bf0
static_assertions = "1.1.0"
im-rc = "15.0.0"
num-bigint = "0.4"
sha2 = "0.10.2"
ed25519-dalek = "1.0.1"
# NB: this must match the same curve25519 version used by ed25519-dalek above
curve25519-dalek = "3.0.0"
hex = "0.4.3"
num-traits = "0.2.15"
num-integer = "0.1.45"
num-derive = "0.3.3"
tinyvec = { version = "1.6.0", features = ["alloc"] }
dyn-fmt = "0.3.0"
log = "0.4.17"
backtrace = "0.3"

[dev-dependencies]
optimization = "0.2.0"
env_logger = "0.9.0"
log = "0.4.17"
tracking-allocator = "0.4.0"
tabwriter = "1.2.1"
thousands = "0.2.0"
# NB: this must match the same rand version used by ed25519-dalek above
rand = "0.7.3"
soroban-test-wasms = { package = "soroban-test-wasms", path = "../soroban-test-wasms" }
soroban-synth-wasm = { package = "soroban-synth-wasm", path = "../soroban-synth-wasm" }
bytes-lit = "0.0.4"
textplots = "0.8.0"

[features]
vm = ["wasmi", "soroban-env-common/vm"]
hostfn_log_fmt_values = []
serde = ["soroban-env-common/serde"]
testutils = []

[target.'cfg(target_os = "linux")'.dev-dependencies]
perf-event = "0.4.7"

[[bench]]
required-features = ["vm"]
harness = false
bench = true
name = "worst_case_linear_models"
path = "benches/worst_case_linear_models.rs"

[[bench]]
required-features = ["vm"]
harness = false
bench = true
name = "variation_histograms"
path = "benches/variation_histograms.rs"

[package.metadata.docs.rs]
all-features = true<|MERGE_RESOLUTION|>--- conflicted
+++ resolved
@@ -11,15 +11,9 @@
 rust-version = "1.65"
 
 [dependencies]
-<<<<<<< HEAD
-soroban-native-sdk-macros = { version = "0.0.9" }
-soroban-env-common = { version = "0.0.9", features = ["std"] }
-wasmi = { package = "soroban-wasmi", version = "0.16.0-soroban1", optional = true }
-=======
 soroban-native-sdk-macros = { workspace = true }
-soroban-env-common = { workspace = true, features = [ "std" ] }
+soroban-env-common = { workspace = true, features = ["std"] }
 wasmi = { workspace = true, optional = true }
->>>>>>> 99de1bf0
 static_assertions = "1.1.0"
 im-rc = "15.0.0"
 num-bigint = "0.4"
