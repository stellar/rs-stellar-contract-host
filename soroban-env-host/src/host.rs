#![allow(unused_variables)]
#![allow(dead_code)]

use core::cell::RefCell;
use core::cmp::Ordering;
use core::fmt::Debug;

use im_rc::{OrdMap, Vector};
use num_bigint::Sign;
use soroban_env_common::{
    EnvVal, InvokerType, Status, TryConvert, TryFromVal, TryIntoVal, VmCaller, VmCallerCheckedEnv,
};

use soroban_env_common::xdr::{
    AccountId, Asset, ContractEvent, ContractEventBody, ContractEventType, ContractEventV0,
    ExtensionPoint, Hash, PublicKey, ReadXdr, ScStatusType, ThresholdIndexes, WriteXdr,
};

use crate::budget::{Budget, CostType};
use crate::events::{DebugError, DebugEvent, Events};
use crate::storage::Storage;
use crate::weak_host::WeakHost;

use crate::xdr;
use crate::xdr::{
    ContractDataEntry, HostFunction, LedgerEntry, LedgerEntryData, LedgerEntryExt, LedgerKey,
    ScBigInt, ScContractCode, ScHostContextErrorCode, ScHostFnErrorCode, ScHostObjErrorCode,
    ScHostStorageErrorCode, ScHostValErrorCode, ScMap, ScMapEntry, ScObject, ScVal, ScVec,
};
use std::rc::Rc;

use crate::host_object::{HostMap, HostObj, HostObject, HostObjectType, HostVal, HostVec};
#[cfg(feature = "vm")]
use crate::SymbolStr;
#[cfg(feature = "vm")]
use crate::Vm;
use crate::{EnvBase, IntoVal, Object, RawVal, RawValConvertible, Symbol, Val};

mod conversion;
mod data_helper;
mod err_helper;
mod error;
pub(crate) mod metered_bigint;
pub(crate) mod metered_clone;
pub(crate) mod metered_map;
pub(crate) mod metered_vector;
mod validity;
pub use error::HostError;

use self::metered_bigint::MeteredBigInt;
use self::metered_clone::MeteredClone;
use self::metered_map::MeteredOrdMap;
use self::metered_vector::MeteredVector;

/// Saves host state (storage and objects) for rolling back a (sub-)transaction
/// on error. A helper type used by [`FrameGuard`].
// Notes on metering: `RollbackPoint` are metered under Frame operations
#[derive(Clone)]
pub(crate) struct RollbackPoint {
    storage: MeteredOrdMap<LedgerKey, Option<LedgerEntry>>,
    objects: usize,
}

#[cfg(feature = "testutils")]
pub trait ContractFunctionSet {
    fn call(&self, func: &Symbol, host: &Host, args: &[RawVal]) -> Option<RawVal>;
}

/// Holds contextual information about a single invocation, either
/// a reference to a contract [`Vm`] or an enclosing [`HostFunction`]
/// invocation.
///
/// Frames are arranged into a stack in [`HostImpl::context`], and are pushed
/// with [`Host::push_frame`], which returns a [`FrameGuard`] that will
/// pop the frame on scope-exit.
///
/// Frames are also the units of (sub-)transactions: each frame captures
/// the host state when it is pushed, and the [`FrameGuard`] will either
/// commit or roll back that state when it pops the stack.
#[derive(Clone)]
pub(crate) enum Frame {
    #[cfg(feature = "vm")]
    ContractVM(Rc<Vm>, Symbol),
    HostFunction(HostFunction),
    Token(Hash, Symbol),
    #[cfg(feature = "testutils")]
    TestContract(Hash, Symbol),
}

/// Temporary helper for denoting a slice of guest memory, as formed by
/// various bytes operations.
#[cfg(feature = "vm")]
struct VmSlice {
    vm: Rc<Vm>,
    pos: u32,
    len: u32,
}

#[derive(Debug, Clone)]
pub struct LedgerInfo {
    pub protocol_version: u32,
    pub sequence_number: u32,
    pub timestamp: u64,
    pub network_passphrase: Vec<u8>,
    pub base_reserve: u32,
}

#[derive(Clone, Default)]
pub(crate) struct HostImpl {
    source_account: RefCell<Option<AccountId>>,
    ledger: RefCell<Option<LedgerInfo>>,
    objects: RefCell<Vec<HostObject>>,
    storage: RefCell<Storage>,
    context: RefCell<Vec<Frame>>,
    // Note: budget is refcounted and is _not_ deep-cloned when you call HostImpl::deep_clone,
    // mainly because it's not really possible to achieve (the same budget is connected to many
    // metered sub-objects) but also because it's plausible that the person calling deep_clone
    // actually wants their clones to be metered by "the same" total budget
    pub(crate) budget: Budget,
    events: RefCell<Events>,
    // Note: we're not going to charge metering for testutils because it's out of the scope
    // of what users will be charged for in production -- it's scaffolding for testing a contract,
    // but shouldn't be charged to the contract itself (and will never be compiled-in to
    // production hosts)
    #[cfg(feature = "testutils")]
    contracts: RefCell<std::collections::HashMap<Hash, Rc<dyn ContractFunctionSet>>>,
}
// Host is a newtype on Rc<HostImpl> so we can impl Env for it below.
#[derive(Default, Clone)]
pub struct Host(pub(crate) Rc<HostImpl>);

impl Debug for HostImpl {
    fn fmt(&self, f: &mut std::fmt::Formatter<'_>) -> std::fmt::Result {
        write!(f, "HostImpl(...)")
    }
}

impl Debug for Host {
    fn fmt(&self, f: &mut std::fmt::Formatter<'_>) -> std::fmt::Result {
        write!(f, "Host({:x})", Rc::<HostImpl>::as_ptr(&self.0) as usize)
    }
}

impl TryConvert<&Object, ScObject> for Host {
    type Error = HostError;
    fn convert(&self, ob: &Object) -> Result<ScObject, Self::Error> {
        self.from_host_obj(*ob)
    }
}

impl TryConvert<Object, ScObject> for Host {
    type Error = HostError;
    fn convert(&self, ob: Object) -> Result<ScObject, Self::Error> {
        self.from_host_obj(ob)
    }
}

impl TryConvert<&ScObject, Object> for Host {
    type Error = HostError;
    fn convert(&self, ob: &ScObject) -> Result<Object, Self::Error> {
        self.to_host_obj(ob).map(|ob| ob.val)
    }
}

impl TryConvert<ScObject, Object> for Host {
    type Error = HostError;
    fn convert(&self, ob: ScObject) -> Result<Object, Self::Error> {
        self.to_host_obj(&ob).map(|ob| ob.val)
    }
}

impl Host {
    /// Constructs a new [`Host`] that will use the provided [`Storage`] for
    /// contract-data access functions such as
    /// [`CheckedEnv::get_contract_data`].
    pub fn with_storage_and_budget(storage: Storage, budget: Budget) -> Self {
        Self(Rc::new(HostImpl {
            source_account: RefCell::new(None),
            ledger: RefCell::new(None),
            objects: Default::default(),
            storage: RefCell::new(storage),
            context: Default::default(),
            budget,
            events: Default::default(),
            #[cfg(feature = "testutils")]
            contracts: Default::default(),
        }))
    }

    pub fn set_source_account(&self, source_account: AccountId) {
        *self.0.source_account.borrow_mut() = Some(source_account);
    }

    fn source_account(&self) -> Result<AccountId, HostError> {
        if let Some(account_id) = self.0.source_account.borrow().as_ref() {
            Ok(account_id.clone())
        } else {
            Err(self.err_general("invoker account is not configured"))
        }
    }

    pub fn set_ledger_info(&self, info: LedgerInfo) {
        *self.0.ledger.borrow_mut() = Some(info)
    }

    fn with_ledger_info<F, T>(&self, f: F) -> Result<T, HostError>
    where
        F: FnOnce(&LedgerInfo) -> Result<T, HostError>,
    {
        match self.0.ledger.borrow().as_ref() {
            None => Err(self.err_general("missing ledger info")),
            Some(li) => f(li),
        }
    }

    #[cfg(feature = "testutils")]
    pub fn with_mut_ledger_info<F>(&self, mut f: F) -> Result<(), HostError>
    where
        F: FnMut(&mut LedgerInfo),
    {
        match self.0.ledger.borrow_mut().as_mut() {
            None => Err(self.err_general("missing ledger info")),
            Some(li) => Ok(f(li)),
        }
    }

    /// Helper for mutating the [`Budget`] held in this [`Host`], either to
    /// allocate it on contract creation or to deplete it on callbacks from
    /// the VM or host functions.
    pub fn get_budget<T, F>(&self, f: F) -> T
    where
        F: FnOnce(Budget) -> T,
    {
        f(self.0.budget.clone())
    }

    pub fn charge_budget(&self, ty: CostType, input: u64) -> Result<(), HostError> {
        self.0.budget.clone().charge(ty, input)
    }

    pub(crate) fn get_events_mut<F, U>(&self, f: F) -> Result<U, HostError>
    where
        F: FnOnce(&mut Events) -> Result<U, HostError>,
    {
        f(&mut *self.0.events.borrow_mut())
    }

    /// Records a debug event. This in itself is not necessarily an error; it
    /// might just be some contextual event we want to put in a debug log for
    /// diagnostic purpopses. The return value from this is therefore () when
    /// the event is recorded successfully, even if the event itself
    /// _represented_ some other error. This function only returns Err(...) when
    /// there was a failure to record the event, such as when budget is
    /// exceeded.
    pub fn record_debug_event<T>(&self, src: T) -> Result<(), HostError>
    where
        DebugEvent: From<T>,
    {
        // We want to record an event _before_ we charge the budget, to maximize
        // the chance we return "what the contract was doing when it ran out of
        // gas" in cases it does. This does mean in that one case we'll exceed
        // the gas limit a tiny amount (one event-worth) but it's not something
        // users can harm us with nor does it observably effect the order the
        // contract runs out of gas in; this is an atomic action from the
        // contract's perspective.
        let event: DebugEvent = src.into();
        let len = self.get_events_mut(|events| Ok(events.record_debug_event(event)))?;
        self.charge_budget(CostType::HostEventDebug, len)
    }

    // Records a contract event.
    pub fn record_contract_event(
        &self,
        type_: ContractEventType,
        topics: ScVec,
        data: ScVal,
    ) -> Result<(), HostError> {
        let ce = ContractEvent {
            ext: ExtensionPoint::V0,
            contract_id: self.get_current_contract_id().ok(),
            type_,
            body: ContractEventBody::V0(ContractEventV0 { topics, data }),
        };
        self.get_events_mut(|events| Ok(events.record_contract_event(ce)))?;
        // Notes on metering: the length of topics and the complexity of data
        // have been covered by various `ValXdrConv` charges. Here we charge 1
        // unit just for recording this event.
        self.charge_budget(CostType::HostEventContract, 1)
    }

    pub(crate) fn visit_storage<F, U>(&self, f: F) -> Result<U, HostError>
    where
        F: FnOnce(&mut Storage) -> Result<U, HostError>,
    {
        f(&mut *self.0.storage.borrow_mut())
    }

    /// Accept a _unique_ (refcount = 1) host reference and destroy the
    /// underlying [`HostImpl`], returning its constituent components to the
    /// caller as a tuple wrapped in `Ok(...)`. If the provided host reference
    /// is not unique, returns `Err(self)`.
    pub fn try_finish(self) -> Result<(Storage, Budget, Events), Self> {
        Rc::try_unwrap(self.0)
            .map(|host_impl| {
                let storage = host_impl.storage.into_inner();
                let budget = host_impl.budget;
                let events = host_impl.events.into_inner();
                (storage, budget, events)
            })
            .map_err(Host)
    }

    /// Helper function for [`Host::with_frame`] below. Pushes a new [`Frame`]
    /// on the context stack, returning a [`RollbackPoint`] such that if
    /// operation fails, it can be used to roll the [`Host`] back to the state
    /// it had before its associated [`Frame`] was pushed.
    fn push_frame(&self, frame: Frame) -> Result<RollbackPoint, HostError> {
        self.charge_budget(CostType::PushFrame, 1)?;
        self.0.context.borrow_mut().push(frame);
        Ok(RollbackPoint {
            objects: self.0.objects.borrow().len(),
            storage: self.0.storage.borrow().map.clone(),
        })
    }

    /// Helper function for [`Host::with_frame`] below. Pops a [`Frame`] off
    /// the current context and optionally rolls back the [`Host`]'s objects
    /// and storage map to the state in the provided [`RollbackPoint`].
    fn pop_frame(&self, orp: Option<RollbackPoint>) -> Result<(), HostError> {
        self.charge_budget(CostType::PopFrame, 1)?;
        self.0
            .context
            .borrow_mut()
            .pop()
            .expect("unmatched host frame push/pop");
        if let Some(rp) = orp {
            self.0.objects.borrow_mut().truncate(rp.objects);
            self.0.storage.borrow_mut().map = rp.storage;
        }
        Ok(())
    }

    /// Applies a function to the top [`Frame`] of the context stack. Returns
    /// [`HostError`] if the context stack is empty, otherwise returns result of
    /// function call.
    // Notes on metering: aquiring the current frame is cheap and not charged.
    /// Metering happens in the passed-in closure where actual work is being done.
    fn with_current_frame<F, U>(&self, f: F) -> Result<U, HostError>
    where
        F: FnOnce(&Frame) -> Result<U, HostError>,
    {
        f(self
            .0
            .context
            .borrow()
            .last()
            .ok_or_else(|| self.err(DebugError::new(ScHostContextErrorCode::NoContractRunning)))?)
    }

    /// Pushes a [`Frame`], runs a closure, and then pops the frame, rolling back
    /// if the closure returned an error. Returns the result that the closure
    /// returned (or any error caused during the frame push/pop).
    // Notes on metering: `GuardFrame` charges on the work done on protecting the `context`.
    /// It does not cover the cost of the actual closure call. The closure needs to be
    /// metered separately.
    pub(crate) fn with_frame<F>(&self, frame: Frame, f: F) -> Result<RawVal, HostError>
    where
        F: FnOnce() -> Result<RawVal, HostError>,
    {
        self.charge_budget(CostType::GuardFrame, 1)?;
        let start_depth = self.0.context.borrow().len();
        let rp = self.push_frame(frame)?;
        let res = f();
        let res = match res {
            Ok(v) if v.is::<Status>() => {
                let st: Status = v.try_into()?;
                if st.is_ok() {
                    // Transform Status::OK => Ok(())
                    Ok(RawVal::from_void())
                } else {
                    // All other Status::N => Err(N)
                    Err(self.err_status(st))
                }
            }
            res => res,
        };
        if res.is_err() {
            // Pop and rollback on error.
            self.pop_frame(Some(rp))?;
        } else {
            // Just pop on success.
            self.pop_frame(None)?;
        }
        // Every push and pop should be matched; if not there is a bug.
        let end_depth = self.0.context.borrow().len();
        assert_eq!(start_depth, end_depth);
        res
    }

    /// Returns [`Hash`] contract ID from the VM frame at the top of the context
    /// stack, or a [`HostError`] if the context stack is empty or has a non-VM
    /// frame at its top.
    fn get_current_contract_id(&self) -> Result<Hash, HostError> {
        self.with_current_frame(|frame| match frame {
            #[cfg(feature = "vm")]
            Frame::ContractVM(vm, _) => vm.contract_id.metered_clone(&self.0.budget),
            Frame::HostFunction(_) => {
                Err(self.err_general("Host function context has no contract ID"))
            }
            Frame::Token(id, _) => id.metered_clone(&self.0.budget),
            #[cfg(feature = "testutils")]
            Frame::TestContract(id, _) => Ok(id.clone()),
        })
    }

    // Notes on metering: closure call needs to be metered separatedly. `VisitObject` only covers
    /// the cost of visiting an object.
    unsafe fn unchecked_visit_val_obj<F, U>(&self, val: RawVal, f: F) -> Result<U, HostError>
    where
        F: FnOnce(Option<&HostObject>) -> Result<U, HostError>,
    {
        self.charge_budget(CostType::VisitObject, 1)?;
        let r = self.0.objects.borrow();
        let index = <Object as RawValConvertible>::unchecked_from_val(val).get_handle() as usize;
        f(r.get(index))
    }

    // Notes on metering: object visiting part is covered by unchecked_visit_val_obj. Closure function
    /// needs to be metered separately.
    fn visit_obj<HOT: HostObjectType, F, U>(&self, obj: Object, f: F) -> Result<U, HostError>
    where
        F: FnOnce(&HOT) -> Result<U, HostError>,
    {
        unsafe {
            self.unchecked_visit_val_obj(obj.into(), |hopt| match hopt {
                None => Err(self.err_status(ScHostObjErrorCode::UnknownReference)),
                Some(hobj) => match HOT::try_extract(hobj) {
                    None => Err(self.err_status(ScHostObjErrorCode::UnexpectedType)),
                    Some(hot) => f(hot),
                },
            })
        }
    }

    // Notes on metering: free
    fn reassociate_val(hv: &mut HostVal, weak: WeakHost) {
        hv.env = weak;
    }

    // Notes on metering: free
    pub(crate) fn get_weak(&self) -> WeakHost {
        WeakHost(Rc::downgrade(&self.0))
    }

    // Notes on metering: free
    pub(crate) fn associate_raw_val(&self, val: RawVal) -> HostVal {
        let env = self.get_weak();
        HostVal { env, val }
    }

    // Notes on metering: free. Any non-trivial work involved in converting from CVT to RawVal
    // needs to go through host functions and involves host objects, which are all covered by
    // the components' metering.
    pub(crate) fn associate_env_val_type<V: Val, CVT: IntoVal<WeakHost, RawVal>>(
        &self,
        v: CVT,
    ) -> HostVal {
        let env = self.get_weak();
        EnvVal {
            val: v.into_val(&env),
            env,
        }
    }

    // Testing interface to create values directly for later use via Env functions.
    // Notes on metering: covered by `to_host_val`
    pub fn inject_val(&self, v: &ScVal) -> Result<RawVal, HostError> {
        self.to_host_val(v).map(Into::into)
    }

    pub fn get_events(&self) -> Result<Events, HostError> {
        self.0.events.borrow().metered_clone(&self.0.budget)
    }

    // Notes on metering: free
    #[cfg(feature = "vm")]
    fn decode_vmslice(&self, pos: RawVal, len: RawVal) -> Result<VmSlice, HostError> {
        let pos: u32 = self.u32_from_rawval_input("pos", pos)?;
        let len: u32 = self.u32_from_rawval_input("len", len)?;
        self.with_current_frame(|frame| match frame {
            Frame::ContractVM(vm, _) => {
                let vm = vm.clone();
                Ok(VmSlice { vm, pos, len })
            }
            _ => Err(self.err_general("attempt to access guest bytes in non-VM frame")),
        })
    }

    pub(crate) fn from_host_val(&self, val: RawVal) -> Result<ScVal, HostError> {
        // Charges a single unit to for the RawVal -> ScVal conversion.
        // The actual conversion logic occurs in the `common` crate, which
        // translates a u64 into another form defined by the xdr.
        // For an `Object`, the actual structural conversion (such as byte
        // cloning) occurs in `from_host_obj` and is metered there.
        self.charge_budget(CostType::ValXdrConv, 1)?;
        ScVal::try_from_val(self, val)
            .map_err(|_| self.err_status(ScHostValErrorCode::UnknownError))
    }

    pub(crate) fn to_host_val(&self, v: &ScVal) -> Result<HostVal, HostError> {
        self.charge_budget(CostType::ValXdrConv, 1)?;
        let rv = v
            .try_into_val(self)
            .map_err(|_| self.err_status(ScHostValErrorCode::UnknownError))?;
        Ok(self.associate_raw_val(rv))
    }

    pub(crate) fn from_host_obj(&self, ob: Object) -> Result<ScObject, HostError> {
        unsafe {
            self.unchecked_visit_val_obj(ob.into(), |ob| {
                // This accounts for conversion of "primitive" objects (e.g U64)
                // and the "shell" of a complex object (ScMap). Any non-trivial
                // work such as byte cloning, has to be accounted for and
                // metered in indivial match arms.
                self.charge_budget(CostType::ValXdrConv, 1)?;
                match ob {
                    None => Err(self.err_status(ScHostObjErrorCode::UnknownReference)),
                    Some(ho) => match ho {
                        HostObject::Vec(vv) => {
                            // Here covers the cost of space allocating and maneuvering needed to go
                            // from one structure to the other. The actual conversion work (heavy lifting)
                            // is covered by `from_host_val`, which is recursive.
                            self.charge_budget(CostType::ScVecFromHostVec, vv.len() as u64)?;
                            let sv = vv
                                .iter()
                                .map(|e| self.from_host_val(e.val))
                                .collect::<Result<Vec<ScVal>, HostError>>()?;
                            Ok(ScObject::Vec(ScVec(self.map_err(sv.try_into())?)))
                        }
                        HostObject::Map(mm) => {
                            // Here covers the cost of space allocating and maneuvering needed to go
                            // from one structure to the other. The actual conversion work (heavy lifting)
                            // is covered by `from_host_val`, which is recursive.
                            self.charge_budget(CostType::ScMapFromHostMap, mm.len() as u64)?;
                            let mut mv = Vec::new();
                            for (k, v) in mm.iter() {
                                let key = self.from_host_val(k.val)?;
                                let val = self.from_host_val(v.val)?;
                                mv.push(ScMapEntry { key, val });
                            }
                            Ok(ScObject::Map(ScMap(self.map_err(mv.try_into())?)))
                        }
                        HostObject::U64(u) => Ok(ScObject::U64(*u)),
                        HostObject::I64(i) => Ok(ScObject::I64(*i)),
                        HostObject::Bytes(b) => Ok(ScObject::Bytes(
                            self.map_err(b.metered_clone(&self.0.budget)?.try_into())?,
                        )),
                        HostObject::BigInt(bi) => self.scobj_from_bigint(bi),
                        HostObject::ContractCode(cc) => Ok(ScObject::ContractCode(cc.clone())),
                        HostObject::AccountId(aid) => Ok(ScObject::AccountId(aid.clone())),
                    },
                }
            })
        }
    }

    pub(crate) fn to_host_obj(&self, ob: &ScObject) -> Result<HostObj, HostError> {
        self.charge_budget(CostType::ValXdrConv, 1)?;
        match ob {
            ScObject::Vec(v) => {
                self.charge_budget(CostType::ScVecToHostVec, v.len() as u64)?;
                let vv =
                    v.0.iter()
                        .map(|e| self.to_host_val(e))
                        .collect::<Result<Vector<HostVal>, HostError>>()?;
                self.add_host_object(MeteredVector::from_vec(self.0.budget.clone(), vv)?)
            }
            ScObject::Map(m) => {
                self.charge_budget(CostType::ScMapToHostMap, m.len() as u64)?;
                let mut mm = OrdMap::new();
                for pair in m.0.iter() {
                    let k = self.to_host_val(&pair.key)?;
                    let v = self.to_host_val(&pair.val)?;
                    mm.insert(k, v);
                }
                self.add_host_object(HostMap::from_map(self.0.budget.clone(), mm)?)
            }
            ScObject::U64(u) => self.add_host_object(*u),
            ScObject::I64(i) => self.add_host_object(*i),
            ScObject::Bytes(b) => {
                self.add_host_object::<Vec<u8>>(b.as_vec().metered_clone(&self.0.budget)?.into())
            }
            ScObject::BigInt(sbi) => {
                let bi = match sbi {
                    ScBigInt::Zero => MeteredBigInt::new(self.0.budget.clone())?,
                    ScBigInt::Positive(bytes) => MeteredBigInt::from_bytes_be(
                        self.0.budget.clone(),
                        Sign::Plus,
                        bytes.as_ref(),
                    )?,
                    ScBigInt::Negative(bytes) => MeteredBigInt::from_bytes_be(
                        self.0.budget.clone(),
                        Sign::Minus,
                        bytes.as_ref(),
                    )?,
                };
                self.add_host_object(bi)
            }
            ScObject::ContractCode(cc) => self.add_host_object(cc.clone()),
            ScObject::AccountId(account_id) => self.add_host_object(account_id.clone()),
        }
    }

    pub(crate) fn charge_for_new_host_object(
        &self,
        ho: HostObject,
    ) -> Result<HostObject, HostError> {
        self.charge_budget(CostType::HostObjAllocSlot, 1)?;
        match &ho {
            HostObject::Vec(v) => {
                self.charge_budget(CostType::HostVecAllocCell, v.len() as u64)?;
            }
            HostObject::Map(m) => {
                self.charge_budget(CostType::HostMapAllocCell, m.len() as u64)?;
            }
            HostObject::U64(_) => {
                self.charge_budget(CostType::HostU64AllocCell, 1)?;
            }
            HostObject::I64(_) => {
                self.charge_budget(CostType::HostI64AllocCell, 1)?;
            }
            HostObject::Bytes(b) => {
                self.charge_budget(CostType::HostBinAllocCell, b.len() as u64)?;
            }
            HostObject::BigInt(bi) => {
                self.charge_budget(CostType::HostBigIntAllocCell, bi.bits() as u64)?;
            }
            HostObject::ContractCode(_) | HostObject::AccountId(_) => {}
        }
        Ok(ho)
    }

    /// Moves a value of some type implementing [`HostObjectType`] into the host's
    /// object array, returning a [`HostObj`] containing the new object's array
    /// index, tagged with the [`xdr::ScObjectType`] and associated with the current
    /// host via a weak reference.
    // Notes on metering: new object is charged by `charge_for_new_host_object`. The
    // rest is free.
    pub(crate) fn add_host_object<HOT: HostObjectType>(
        &self,
        hot: HOT,
    ) -> Result<HostObj, HostError> {
        let handle = self.0.objects.borrow().len();
        if handle > u32::MAX as usize {
            return Err(self.err_status(ScHostObjErrorCode::ObjectCountExceedsU32Max));
        }
        self.0
            .objects
            .borrow_mut()
            .push(self.charge_for_new_host_object(HOT::inject(hot))?);
        let env = WeakHost(Rc::downgrade(&self.0));
        let v = Object::from_type_and_handle(HOT::get_type(), handle as u32);
        Ok(EnvVal { env, val: v })
    }

    // Notes on metering: this is covered by the called components.
    pub fn create_contract_with_id(
        &self,
        contract: ScContractCode,
        id_obj: Object,
    ) -> Result<(), HostError> {
        let new_contract_id = self.hash_from_obj_input("id_obj", id_obj)?;
        let storage_key =
            self.contract_code_ledger_key(new_contract_id.metered_clone(&self.0.budget)?);
        if self.0.storage.borrow_mut().has(&storage_key)? {
            return Err(self.err_general("Contract already exists"));
        }
        self.store_contract_code(contract, new_contract_id, &storage_key)?;
        Ok(())
    }

    pub fn create_contract_with_id_preimage(
        &self,
        contract: ScContractCode,
        id_preimage: Vec<u8>,
    ) -> Result<Object, HostError> {
        let id_obj = self.compute_hash_sha256(
            &mut VmCaller::none(),
            self.add_host_object(id_preimage)?.into(),
        )?;
        self.create_contract_with_id(contract, id_obj)?;
        Ok(id_obj)
    }

    pub fn get_contract_id_from_asset(&self, asset: Asset) -> Result<Object, HostError> {
        let id_preimage = self.id_preimage_from_asset(asset)?;
        let id_obj = self.compute_hash_sha256(
            &mut VmCaller::none(),
            self.add_host_object(id_preimage)?.into(),
        )?;
        Ok(id_obj)
    }

    // Notes on metering: this is covered by the called components.
    fn call_contract_fn(
        &self,
        id: &Hash,
        func: &Symbol,
        args: &[RawVal],
    ) -> Result<RawVal, HostError> {
        // Create key for storage
        let storage_key = self.contract_code_ledger_key(id.metered_clone(&self.0.budget)?);
        match self.retrieve_contract_code_from_storage(&storage_key)? {
            #[cfg(feature = "vm")]
            ScContractCode::Wasm(wasm) => {
                let vm = Vm::new(self, id.metered_clone(&self.0.budget)?, wasm.as_slice())?;
                vm.invoke_function_raw(self, SymbolStr::from(func).as_ref(), args)
            }
            #[cfg(not(feature = "vm"))]
            ScContractCode::Wasm(_) => Err(self.err_general("could not dispatch")),
            ScContractCode::Token => {
                self.with_frame(Frame::Token(id.clone(), func.clone()), || {
                    use crate::native_contract::{NativeContract, Token};
                    Token.call(func, self, args)
                })
            }
        }
    }

    // Notes on metering: this is covered by the called components.
    fn call_n(&self, contract: Object, func: Symbol, args: &[RawVal]) -> Result<RawVal, HostError> {
        // Get contract ID
        let id = self.hash_from_obj_input("contract", contract)?;

        // "testutils" is not covered by budget metering.
        #[cfg(feature = "testutils")]
        {
            // This looks a little un-idiomatic, but this avoids maintaining a borrow of
            // self.0.contracts. Implementing it as
            //
            //     if let Some(cfs) = self.0.contracts.borrow().get(&id).cloned() { ... }
            //
            // maintains a borrow of self.0.contracts, which can cause borrow errors.
            let cfs_option = self.0.contracts.borrow().get(&id).cloned();
            if let Some(cfs) = cfs_option {
                return self.with_frame(Frame::TestContract(id.clone(), func.clone()), || {
                    cfs.call(&func, self, args)
                        .ok_or_else(|| self.err_general("function not found"))
                });
            }
        }

        return self.call_contract_fn(&id, &func, args);
    }

    // Notes on metering: covered by the called components.
    pub fn invoke_function_raw(&self, hf: HostFunction, args: ScVec) -> Result<RawVal, HostError> {
        match hf {
            HostFunction::Call => {
                if let [ScVal::Object(Some(scobj)), ScVal::Symbol(scsym), rest @ ..] =
                    args.as_slice()
                {
                    self.with_frame(Frame::HostFunction(hf), || {
                        let object = self.to_host_obj(scobj)?.to_object();
                        let symbol = <Symbol>::try_from(scsym)?;
                        self.charge_budget(CostType::CallArgsUnpack, rest.len() as u64)?;
                        let args = rest
                            .iter()
                            .map(|scv| self.to_host_val(scv).map(|hv| hv.val))
                            .collect::<Result<Vec<RawVal>, HostError>>()?;
                        self.call_n(object, symbol, &args[..])
                    })
                } else {
                    Err(self.err_status_msg(
                        ScHostFnErrorCode::InputArgsWrongLength,
                        "unexpected arguments to 'call' host function",
                    ))
                }
            }
            HostFunction::CreateContractWithEd25519 => {
                if let [ScVal::Object(Some(c_obj)), ScVal::Object(Some(s_obj)), ScVal::Object(Some(k_obj)), ScVal::Object(Some(sig_obj))] =
                    args.as_slice()
                {
                    self.with_frame(Frame::HostFunction(hf), || {
                        let contract = self.to_host_obj(c_obj)?.to_object();
                        let salt = self.to_host_obj(s_obj)?.to_object();
                        let key = self.to_host_obj(k_obj)?.to_object();
                        let signature = self.to_host_obj(sig_obj)?.to_object();
                        //TODO: should create_contract_from_ed25519 return a RawVal instead of Object to avoid this conversion?
                        self.create_contract_from_ed25519(
                            &mut VmCaller::none(),
                            contract,
                            salt,
                            key,
                            signature,
                        )
                        .map(|obj| <RawVal>::from(obj))
                    })
                } else {
                    Err(self.err_status_msg(
                        ScHostFnErrorCode::InputArgsWrongLength,
                        "unexpected arguments to 'CreateContractWithEd25519' host function",
                    ))
                }
            }
            HostFunction::CreateContractWithSourceAccount => {
                if let [ScVal::Object(Some(c_obj)), ScVal::Object(Some(s_obj))] = args.as_slice() {
                    self.with_frame(Frame::HostFunction(hf), || {
                        let contract = self.to_host_obj(c_obj)?.to_object();
                        let salt = self.to_host_obj(s_obj)?.to_object();
                        //TODO: should create_contract_from_source_account return a RawVal instead of Object to avoid this conversion?
                        self.create_contract_from_source_account(
                            &mut VmCaller::none(),
                            contract,
                            salt,
                        )
                        .map(|obj| <RawVal>::from(obj))
                    })
                } else {
                    Err(self.err_status_msg(
                        ScHostFnErrorCode::InputArgsWrongLength,
                        "unexpected arguments to 'CreateContractWithSource' host function",
                    ))
                }
            }
            HostFunction::CreateContractWithSource => todo!(),
        }
    }

    // Notes on metering: covered by the called components.
    pub fn invoke_function(&self, hf: HostFunction, args: ScVec) -> Result<ScVal, HostError> {
        let rv = self.invoke_function_raw(hf, args)?;
        self.from_host_val(rv)
    }

    // "testutils" is not covered by budget metering.
    #[cfg(feature = "testutils")]
    pub fn register_test_contract(
        &self,
        contract_id: Object,
        contract_fns: Rc<dyn ContractFunctionSet>,
    ) -> Result<(), HostError> {
        let hash = self.hash_from_obj_input("contract_id", contract_id)?;
        let mut contracts = self.0.contracts.borrow_mut();
        if !contracts.contains_key(&hash) {
            contracts.insert(hash, contract_fns);
            Ok(())
        } else {
            Err(self.err_general("vtable already exists"))
        }
    }

    // "testutils" is not covered by budget metering.
    #[cfg(feature = "testutils")]
    pub fn register_test_contract_wasm(
        &self,
        contract_id: Object,
        contract_wasm: &[u8],
    ) -> Result<(), HostError> {
        let contract_code =
            ScContractCode::Wasm(contract_wasm.try_into().map_err(|_| self.err_general(""))?);
        self.create_contract_with_id(contract_code, contract_id)
    }

    // "testutils" is not covered by budget metering.
    #[cfg(feature = "testutils")]
    pub fn register_test_contract_token(&self, contract_id: Object) -> Result<(), HostError> {
        self.create_contract_with_id(ScContractCode::Token, contract_id)
    }

    /// Records a `System` contract event. `topics` is expected to be a `SCVec`
    /// length <= 4 that cannot contain `Vec`, `Map`, or `Bytes` with length > 32
    /// On success, returns an `SCStatus::Ok`.
    pub fn system_event(&self, topics: Object, data: RawVal) -> Result<RawVal, HostError> {
        let topics = self.event_topics_from_host_obj(topics)?;
        let data = self.from_host_val(data)?;
        self.record_contract_event(ContractEventType::System, topics, data)?;
        Ok(Status::OK.into())
    }

    pub(crate) fn transfer_account_balance(
        &self,
        account_id: Object,
        amount: i64,
    ) -> Result<(), HostError> {
        use xdr::{AccountEntryExt, AccountEntryExtensionV1Ext, LedgerKeyAccount};

        self.with_current_frame(|frame| match frame {
            Frame::Token(id, _) => Ok(()),
            _ => Err(self.err_general("only native token can transfer classic balance")),
        })?;

        let lk = LedgerKey::Account(LedgerKeyAccount {
            account_id: AccountId(PublicKey::PublicKeyTypeEd25519(self.to_u256(account_id)?)),
        });
        self.visit_storage(|storage| {
            let mut le = storage.get(&lk)?;
            let ae = match &mut le.data {
                LedgerEntryData::Account(ae) => Ok(ae),
                _ => Err(self.err_general("not account")),
            }?;
            if ae.balance < 0 {
                return Err(self.err_general("balance is negative"));
            }

            let base_reserve = self.with_ledger_info(|li| Ok(li.base_reserve))? as i64;
            let (min_balance, max_balance) = if let AccountEntryExt::V1(ext1) = &ae.ext {
                let net_entries = if let AccountEntryExtensionV1Ext::V2(ext2) = &ext1.ext {
                    2i64 + (ae.num_sub_entries as i64) + (ext2.num_sponsored as i64)
                        - (ext2.num_sponsoring as i64)
                } else {
                    2i64 + ae.num_sub_entries as i64
                };
                let min_balance = net_entries * base_reserve + ext1.liabilities.selling;
                let max_balance = i64::MAX - ext1.liabilities.buying;
                (min_balance, max_balance)
            } else {
                let net_entries = 2i64 + (ae.num_sub_entries as i64);
                let min_balance = net_entries * base_reserve;
                let max_balance = i64::MAX;
                (min_balance, max_balance)
            };

            let new_balance = if amount <= 0 {
                ae.balance + amount
            } else if ae.balance <= i64::MAX - amount {
                ae.balance + amount
            } else {
                return Err(self.err_general("balance overflowed"));
            };
            if new_balance >= min_balance && new_balance <= max_balance {
                ae.balance = new_balance;
                storage.put(&lk, &le)
            } else {
                Err(self.err_general("invalid balance"))
            }
        })
    }

    pub(crate) fn transfer_trustline_balance(
        &self,
        account_id: Object,
        asset_code: Object,
        issuer: Object,
        amount: i64,
    ) -> Result<(), HostError> {
        use xdr::{TrustLineEntryExt, TrustLineFlags};

        self.with_current_frame(|frame| match frame {
            Frame::Token(id, _) => Ok(()),
            _ => Err(self.err_general("only native token can transfer classic balance")),
        })?;

        let lk = self.to_trustline_key(account_id, asset_code, issuer)?;
        self.visit_storage(|storage| {
            let mut le = storage.get(&lk)?;
            let tl = match &mut le.data {
                LedgerEntryData::Trustline(tl) => Ok(tl),
                _ => Err(self.err_general("not trustline")),
            }?;
            if tl.balance < 0 {
                return Err(self.err_general("balance is negative"));
            }
            if tl.flags & (TrustLineFlags::AuthorizedFlag as u32) == 0 {
                return Err(self.err_general("not authorized"));
            }

            let base_reserve = self.with_ledger_info(|li| Ok(li.base_reserve))? as i64;
            let (min_balance, max_balance) = if let TrustLineEntryExt::V1(ext1) = &tl.ext {
                let min_balance = ext1.liabilities.selling;
                let max_balance = i64::MAX - ext1.liabilities.buying;
                (min_balance, max_balance)
            } else {
                let min_balance = 0;
                let max_balance = i64::MAX;
                (min_balance, max_balance)
            };

            let new_balance = if amount <= 0 {
                tl.balance + amount
            } else if tl.balance <= i64::MAX - amount {
                tl.balance + amount
            } else {
                return Err(self.err_general("balance overflowed"));
            };
            if new_balance >= min_balance && new_balance <= max_balance {
                tl.balance = new_balance;
                storage.put(&lk, &le)
            } else {
                Err(self.err_general("invalid balance"))
            }
        })
    }
}

// Notes on metering: these are called from the guest and thus charged on the VM instructions.
impl EnvBase for Host {
    fn as_mut_any(&mut self) -> &mut dyn std::any::Any {
        todo!()
    }

    fn check_same_env(&self, other: &Self) {
        assert!(Rc::ptr_eq(&self.0, &other.0));
    }

    fn deep_clone(&self) -> Self {
        // Step 1: naive deep-clone the HostImpl. At this point some of the
        // objects in new_host may have WeakHost refs to the old host.
        let new_host = Host(Rc::new((*self.0).clone()));

        // Step 2: adjust all the objects that have internal WeakHost refs
        // to point to a weakhost associated with the new host. There are
        // only a few of these.
        let new_weak = new_host.get_weak();
        for hobj in new_host.0.objects.borrow_mut().iter_mut() {
            match hobj {
                HostObject::Vec(vs) => {
                    vs.iter_mut().for_each(|v| v.env = new_weak.clone());
                }
                HostObject::Map(m) => {
                    let mnew = m
                        .clone()
                        .into_iter()
                        .map(|(mut k, mut v)| {
                            k.env = new_weak.clone();
                            v.env = new_weak.clone();
                            (k, v)
                        })
                        .collect::<OrdMap<HostVal, HostVal>>();
                    *m = HostMap {
                        budget: self.0.budget.clone(),
                        map: mnew,
                    }
                }
                _ => (),
            }
        }
        new_host
    }

    fn bytes_copy_from_slice(
        &self,
        b: Object,
        b_pos: RawVal,
        mem: &[u8],
    ) -> Result<Object, Status> {
        // This is only called from native contracts, either when testing or
        // when the contract is otherwise linked into the same address space as
        // us. We therefore access the memory we were passed directly.
        let b_pos = u32::try_from(b_pos).map_err(|_| ScHostValErrorCode::UnexpectedValType)?;
        let len = u32::try_from(mem.len()).map_err(|_| ScHostValErrorCode::U32OutOfRange)?;
        let mut vnew = self
            .visit_obj(b, |hv: &Vec<u8>| Ok(hv.clone()))
            .map_err(|he| he.status)?;
        let end_idx = b_pos
            .checked_add(len)
            .ok_or(ScHostValErrorCode::U32OutOfRange)? as usize;
        // TODO: we currently grow the destination vec if it's not big enough,
        // make sure this is desirable behaviour.
        if end_idx > vnew.len() {
            vnew.resize(end_idx, 0);
        }
        self.validate_index_lt_bound(b_pos, vnew.len())
            .map_err(|he| he.status)?;
        let write_slice = &mut vnew[b_pos as usize..end_idx];
        write_slice.copy_from_slice(mem);
        self.add_host_object(vnew)
            .map(|ev| ev.into())
            .map_err(|he| he.status)
    }

    fn bytes_copy_to_slice(&self, b: Object, b_pos: RawVal, mem: &mut [u8]) -> Result<(), Status> {
        let b_pos = u32::try_from(b_pos).map_err(|_| ScHostValErrorCode::UnexpectedValType)?;
        let len = u32::try_from(mem.len()).map_err(|_| ScHostValErrorCode::U32OutOfRange)?;
        self.visit_obj(b, move |hv: &Vec<u8>| {
            let end_idx = b_pos
                .checked_add(len)
                .ok_or(ScHostValErrorCode::U32OutOfRange)?;
            self.validate_index_lt_bound(b_pos, mem.len())?;
            self.validate_index_le_bound(end_idx, mem.len())?;
            mem.copy_from_slice(&hv.as_slice()[b_pos as usize..end_idx as usize]);
            Ok(())
        })
        .map_err(|he| he.status)
    }

    fn bytes_new_from_slice(&self, mem: &[u8]) -> Result<Object, Status> {
        self.add_host_object::<Vec<u8>>(mem.into())
            .map(|ev| ev.val)
            .map_err(|he| he.status)
    }

    fn log_static_fmt_val(&self, fmt: &'static str, v: RawVal) -> Result<(), Status> {
        self.record_debug_event(DebugEvent::new().msg(fmt).arg(v))
            .map_err(|he| he.status)
    }

    fn log_static_fmt_static_str(&self, fmt: &'static str, s: &'static str) -> Result<(), Status> {
        self.record_debug_event(DebugEvent::new().msg(fmt).arg(s))
            .map_err(|he| he.status)
    }

    fn log_static_fmt_val_static_str(
        &self,
        fmt: &'static str,
        v: RawVal,
        s: &'static str,
    ) -> Result<(), Status> {
        self.record_debug_event(DebugEvent::new().msg(fmt).arg(v).arg(s))
            .map_err(|he| he.status)
    }

    fn log_static_fmt_general(
        &self,
        fmt: &'static str,
        vals: &[RawVal],
        strs: &[&'static str],
    ) -> Result<(), Status> {
        let mut evt = DebugEvent::new().msg(fmt);
        for v in vals {
            evt = evt.arg(*v)
        }
        for s in strs {
            evt = evt.arg(*s)
        }
        self.record_debug_event(evt).map_err(|he| he.status)
    }
}

impl VmCallerCheckedEnv for Host {
    type VmUserState = Host;
    type Error = HostError;

    // Notes on metering: covered by the components
    fn log_value(&self, _vmcaller: &mut VmCaller<Host>, v: RawVal) -> Result<RawVal, HostError> {
        self.record_debug_event(DebugEvent::new().arg(v))?;
        Ok(RawVal::from_void())
    }

    fn log_fmt_values(
        &self,
        _vmcaller: &mut VmCaller<Host>,
        fmt: Object,
        args: Object,
    ) -> Result<RawVal, HostError> {
        if cfg!(feature = "hostfn_log_fmt_values") {
            let fmt: String = self
                .visit_obj(fmt, move |hv: &Vec<u8>| Ok(String::from_utf8(hv.clone())))?
                .map_err(|_| {
                    self.err_general("log_fmt_values fmt string contains is invalid utf8")
                })?;
            let args: HostVec = self.visit_obj(args, move |hv: &HostVec| Ok(hv.clone()))?;
            self.record_debug_event(
                DebugEvent::new()
                    .msg(fmt)
                    .args(args.iter().map(|arg| arg.to_raw())),
            )?;
        }
        Ok(RawVal::from_void())
    }

    // TODO: Assess metering.
    fn get_invoker_type(&self, _vmcaller: &mut VmCaller<Host>) -> Result<u32, HostError> {
        let frames = self.0.context.borrow();
        // If the previous frame exists and is a contract, return its ID, otherwise return
        // the account invoking.
        let st = match frames.as_slice() {
            [.., f2, _] => match f2 {
                #[cfg(feature = "vm")]
                Frame::ContractVM(_, _) => Ok(InvokerType::Contract),
                Frame::HostFunction(_) => Err(self.err_general(
                    "host function found in second to last frame which is unexpected",
                )),
                Frame::Token(id, _) => Ok(InvokerType::Contract),
                #[cfg(feature = "testutils")]
                Frame::TestContract(_, _) => Ok(InvokerType::Contract),
            },
            [f1] => match f1 {
                #[cfg(feature = "vm")]
                Frame::ContractVM(_, _) => {
                    Err(self.err_general("contract vm found in last frame which is unexpected"))
                }
                Frame::HostFunction(_) => Ok(InvokerType::Account),
                Frame::Token(id, _) => {
                    Err(self.err_general("token found in last frame which is unexpected"))
                }
                #[cfg(feature = "testutils")]
                Frame::TestContract(_, _) => Ok(InvokerType::Account),
            },
            _ => Err(self.err_general("no frames to derive the invoker from")),
        }?;
        Ok(st as u32)
    }

    // Notes on metering: covered by the components
    fn get_invoking_account(&self, vmcaller: &mut VmCaller<Host>) -> Result<Object, HostError> {
        if self.get_invoker_type(vmcaller)? != InvokerType::Account as u32 {
            return Err(self.err_general("invoker is not an account"));
        }
        Ok(self
            .source_account()
            .map(|aid| self.add_host_object(aid.clone()))??
            .into())
    }

    // Notes on metering: covered by the components
    fn get_invoking_contract(&self, _vmcaller: &mut VmCaller<Host>) -> Result<Object, HostError> {
        let frames = self.0.context.borrow();
        // the previous frame must exist and must be a contract
        let hash = match frames.as_slice() {
            [.., f2, _] => match f2 {
                #[cfg(feature = "vm")]
                Frame::ContractVM(vm, _) => Ok(vm.contract_id.metered_clone(&self.0.budget)?),
                Frame::HostFunction(_) => Err(self.err_general("invoker is not a contract")),
                Frame::Token(id, _) => Ok(id.clone()),
                #[cfg(feature = "testutils")]
                Frame::TestContract(id, _) => Ok(id.clone()), // no metering
            },
            _ => Err(self.err_general("no frames to derive the invoker from")),
        }?;
        Ok(self.add_host_object(<Vec<u8>>::from(hash.0))?.into())
    }

    // FIXME: the `cmp` method is not metered. Need a "metered" version (similar to metered_clone)
    // and use that.
    fn obj_cmp(
        &self,
        _vmcaller: &mut VmCaller<Host>,
        a: RawVal,
        b: RawVal,
    ) -> Result<i64, HostError> {
        let res = unsafe {
            self.unchecked_visit_val_obj(a, |ao| {
                self.unchecked_visit_val_obj(b, |bo| Ok(ao.cmp(&bo)))
            })?
        };
        Ok(match res {
            Ordering::Less => -1,
            Ordering::Equal => 0,
            Ordering::Greater => 1,
        })
    }

    fn contract_event(
        &self,
        _vmcaller: &mut VmCaller<Host>,
        topics: Object,
        data: RawVal,
    ) -> Result<RawVal, HostError> {
        let topics = self.event_topics_from_host_obj(topics)?;
        let data = self.from_host_val(data)?;
        self.record_contract_event(ContractEventType::Contract, topics, data)?;
        Ok(Status::OK.into())
    }

    // Notes on metering: covered by the components.
    fn get_current_contract(&self, _vmcaller: &mut VmCaller<Host>) -> Result<Object, HostError> {
        let hash: Hash = self.get_current_contract_id()?;
        Ok(self.add_host_object(<Vec<u8>>::from(hash.0))?.into())
    }

    // Notes on metering: covered by `add_host_object`.
    fn obj_from_u64(&self, _vmcaller: &mut VmCaller<Host>, u: u64) -> Result<Object, HostError> {
        Ok(self.add_host_object(u)?.into())
    }

    // Notes on metering: covered by `visit_obj`.
    fn obj_to_u64(&self, _vmcaller: &mut VmCaller<Host>, obj: Object) -> Result<u64, HostError> {
        self.visit_obj(obj, |u: &u64| Ok(*u))
    }

    // Notes on metering: covered by `add_host_object`.
    fn obj_from_i64(&self, _vmcaller: &mut VmCaller<Host>, i: i64) -> Result<Object, HostError> {
        Ok(self.add_host_object(i)?.into())
    }

    // Notes on metering: covered by `visit_obj`.
    fn obj_to_i64(&self, _vmcaller: &mut VmCaller<Host>, obj: Object) -> Result<i64, HostError> {
        self.visit_obj(obj, |i: &i64| Ok(*i))
    }

    fn map_new(&self, _vmcaller: &mut VmCaller<Host>) -> Result<Object, HostError> {
        Ok(self
            .add_host_object(HostMap::new(self.0.budget.clone())?)?
            .into())
    }

    fn map_put(
        &self,
        _vmcaller: &mut VmCaller<Host>,
        m: Object,
        k: RawVal,
        v: RawVal,
    ) -> Result<Object, HostError> {
        let k = self.associate_raw_val(k);
        let v = self.associate_raw_val(v);
        let mnew = self.visit_obj(m, move |hm: &HostMap| {
            let mut mnew = hm.metered_clone(&self.0.budget)?;
            mnew.insert(k, v)?;
            Ok(mnew)
        })?;
        Ok(self.add_host_object(mnew)?.into())
    }

    fn map_get(
        &self,
        _vmcaller: &mut VmCaller<Host>,
        m: Object,
        k: RawVal,
    ) -> Result<RawVal, HostError> {
        let k = self.associate_raw_val(k);
        self.visit_obj(m, move |hm: &HostMap| {
            hm.get(&k)?
                .map(|v| v.to_raw())
                .ok_or_else(|| self.err_general("map key not found")) // FIXME: need error code
        })
    }

    fn map_del(
        &self,
        _vmcaller: &mut VmCaller<Host>,
        m: Object,
        k: RawVal,
    ) -> Result<Object, HostError> {
        let k = self.associate_raw_val(k);
        let mnew = self.visit_obj(m, |hm: &HostMap| {
            let mut mnew = hm.metered_clone(&self.0.budget)?;
            mnew.remove(&k).map(|_| mnew)
        })?;
        Ok(self.add_host_object(mnew)?.into())
    }

    fn map_len(&self, _vmcaller: &mut VmCaller<Host>, m: Object) -> Result<RawVal, HostError> {
        let len = self.visit_obj(m, |hm: &HostMap| Ok(hm.len()))?;
        self.usize_to_rawval_u32(len)
    }

    fn map_has(
        &self,
        _vmcaller: &mut VmCaller<Host>,
        m: Object,
        k: RawVal,
    ) -> Result<RawVal, HostError> {
        let k = self.associate_raw_val(k);
        self.visit_obj(m, move |hm: &HostMap| Ok(hm.contains_key(&k)?.into()))
    }

    fn map_prev_key(
        &self,
        _vmcaller: &mut VmCaller<Host>,
        m: Object,
        k: RawVal,
    ) -> Result<RawVal, HostError> {
        let k = self.associate_raw_val(k);
        self.visit_obj(m, |hm: &HostMap| {
            // OrdMap's `get_prev`/`get_next` return the previous/next key if the input key is not found.
            // Otherwise it returns the input key. Therefore, if `get_prev`/`get_next` returns the same
            // key, we will clone the map, delete the input key, and call `get_prev`/`get_next` again.
            // Note on performance: OrdMap does "lazy cloning", which only happens if data is modified,
            // and we are only modifying one entry. The cloned object will be thrown away in the end
            // so there is no cost associated with host object creation and allocation.
            if let Some((pk, _)) = hm.get_prev(&k)? {
                if *pk != k {
                    Ok(pk.to_raw())
                } else {
                    if let Some((pk2, _)) = hm
                        .metered_clone(&self.0.budget)?
                        .extract(pk)? // removes (pk, pv) and returns an Option<(pv, updated_map)>
                        .ok_or_else(|| self.err_general("key not exist"))?
                        .1
                        .get_prev(pk)?
                    {
                        Ok(pk2.to_raw())
                    } else {
                        Ok(Status::UNKNOWN_ERROR.to_raw()) //FIXME: replace with the actual status code
                    }
                }
            } else {
                Ok(Status::UNKNOWN_ERROR.to_raw()) //FIXME: replace with the actual status code
            }
        })
    }

    fn map_next_key(
        &self,
        _vmcaller: &mut VmCaller<Host>,
        m: Object,
        k: RawVal,
    ) -> Result<RawVal, HostError> {
        let k = self.associate_raw_val(k);
        self.visit_obj(m, |hm: &HostMap| {
            if let Some((pk, _)) = hm.get_next(&k)? {
                if *pk != k {
                    Ok(pk.to_raw())
                } else {
                    if let Some((pk2, _)) = hm
                        .metered_clone(&self.0.budget)?
                        .extract(pk)? // removes (pk, pv) and returns an Option<(pv, updated_map)>
                        .ok_or_else(|| self.err_general("key not exist"))?
                        .1
                        .get_next(pk)?
                    {
                        Ok(pk2.to_raw())
                    } else {
                        Ok(Status::UNKNOWN_ERROR.to_raw()) //FIXME: replace with the actual status code
                    }
                }
            } else {
                Ok(Status::UNKNOWN_ERROR.to_raw()) //FIXME: replace with the actual status code
            }
        })
    }

    fn map_min_key(&self, _vmcaller: &mut VmCaller<Host>, m: Object) -> Result<RawVal, HostError> {
        self.visit_obj(m, |hm: &HostMap| {
            match hm.get_min()? {
                Some((pk, pv)) => Ok(pk.to_raw()),
                None => Ok(Status::UNKNOWN_ERROR.to_raw()), //FIXME: replace with the actual status code
            }
        })
    }

    fn map_max_key(&self, _vmcaller: &mut VmCaller<Host>, m: Object) -> Result<RawVal, HostError> {
        self.visit_obj(m, |hm: &HostMap| {
            match hm.get_max()? {
                Some((pk, pv)) => Ok(pk.to_raw()),
                None => Ok(Status::UNKNOWN_ERROR.to_raw()), //FIXME: replace with the actual status code
            }
        })
    }

    fn map_keys(&self, _vmcaller: &mut VmCaller<Host>, m: Object) -> Result<Object, HostError> {
        let vec = self.visit_obj(m, |hm: &HostMap| {
            let mut vec = HostVec::new(self.0.budget.clone())?;
            for k in hm.keys()?.cloned() {
                vec.push_back(k)?;
            }
            Ok(vec)
        })?;
        Ok(self.add_host_object(vec)?.into())
    }

    fn map_values(&self, _vmcaller: &mut VmCaller<Host>, m: Object) -> Result<Object, HostError> {
        let vec = self.visit_obj(m, |hm: &HostMap| {
            let mut vec = HostVec::new(self.0.budget.clone())?;
            for k in hm.values()?.cloned() {
                vec.push_back(k)?;
            }
            Ok(vec)
        })?;
        Ok(self.add_host_object(vec)?.into())
    }

    fn vec_new(&self, _vmcaller: &mut VmCaller<Host>, c: RawVal) -> Result<Object, HostError> {
        let capacity: usize = if c.is_void() {
            0
        } else {
            self.usize_from_rawval_u32_input("c", c)?
        };
        // TODO: optimize the vector based on capacity
        Ok(self
            .add_host_object(HostVec::new(self.0.budget.clone())?)?
            .into())
    }

    fn vec_put(
        &self,
        _vmcaller: &mut VmCaller<Host>,
        v: Object,
        i: RawVal,
        x: RawVal,
    ) -> Result<Object, HostError> {
        let i = self.u32_from_rawval_input("i", i)?;
        let x = self.associate_raw_val(x);
        let vnew = self.visit_obj(v, move |hv: &HostVec| {
            self.validate_index_lt_bound(i, hv.len())?;
            let mut vnew = hv.metered_clone(&self.0.budget)?;
            vnew.set(i as usize, x)?;
            Ok(vnew)
        })?;
        Ok(self.add_host_object(vnew)?.into())
    }

    fn vec_get(
        &self,
        _vmcaller: &mut VmCaller<Host>,
        v: Object,
        i: RawVal,
    ) -> Result<RawVal, HostError> {
        let i: usize = self.usize_from_rawval_u32_input("i", i)?;
        self.visit_obj(v, move |hv: &HostVec| hv.get(i).map(|hval| hval.to_raw()))
    }

    fn vec_del(
        &self,
        _vmcaller: &mut VmCaller<Host>,
        v: Object,
        i: RawVal,
    ) -> Result<Object, HostError> {
        let i = self.u32_from_rawval_input("i", i)?;
        let vnew = self.visit_obj(v, move |hv: &HostVec| {
            self.validate_index_lt_bound(i, hv.len())?;
            let mut vnew = hv.metered_clone(&self.0.budget)?;
            vnew.remove(i as usize)?;
            Ok(vnew)
        })?;
        Ok(self.add_host_object(vnew)?.into())
    }

    fn vec_len(&self, _vmcaller: &mut VmCaller<Host>, v: Object) -> Result<RawVal, HostError> {
        let len = self.visit_obj(v, |hv: &HostVec| Ok(hv.len()))?;
        self.usize_to_rawval_u32(len)
    }

    fn vec_push_front(
        &self,
        _vmcaller: &mut VmCaller<Host>,
        v: Object,
        x: RawVal,
    ) -> Result<Object, HostError> {
        let x = self.associate_raw_val(x);
        let vnew = self.visit_obj(v, move |hv: &HostVec| {
            let mut vnew = hv.metered_clone(&self.0.budget)?;
            vnew.push_front(x)?;
            Ok(vnew)
        })?;
        Ok(self.add_host_object(vnew)?.into())
    }

    fn vec_pop_front(
        &self,
        _vmcaller: &mut VmCaller<Host>,
        v: Object,
    ) -> Result<Object, HostError> {
        let vnew = self.visit_obj(v, move |hv: &HostVec| {
            let mut vnew = hv.metered_clone(&self.0.budget)?;
            vnew.pop_front().map(|_| vnew)
        })?;
        Ok(self.add_host_object(vnew)?.into())
    }

    fn vec_push_back(
        &self,
        _vmcaller: &mut VmCaller<Host>,
        v: Object,
        x: RawVal,
    ) -> Result<Object, HostError> {
        let x = self.associate_raw_val(x);
        let vnew = self.visit_obj(v, move |hv: &HostVec| {
            let mut vnew = hv.metered_clone(&self.0.budget)?;
            vnew.push_back(x)?;
            Ok(vnew)
        })?;
        Ok(self.add_host_object(vnew)?.into())
    }

    fn vec_pop_back(&self, _vmcaller: &mut VmCaller<Host>, v: Object) -> Result<Object, HostError> {
        let vnew = self.visit_obj(v, move |hv: &HostVec| {
            let mut vnew = hv.metered_clone(&self.0.budget)?;
            vnew.pop_back().map(|_| vnew)
        })?;
        Ok(self.add_host_object(vnew)?.into())
    }

    fn vec_front(&self, _vmcaller: &mut VmCaller<Host>, v: Object) -> Result<RawVal, HostError> {
        self.visit_obj(v, |hv: &HostVec| hv.front().map(|hval| hval.to_raw()))
    }

    fn vec_back(&self, _vmcaller: &mut VmCaller<Host>, v: Object) -> Result<RawVal, HostError> {
        self.visit_obj(v, |hv: &HostVec| hv.back().map(|hval| hval.to_raw()))
    }

    fn vec_insert(
        &self,
        _vmcaller: &mut VmCaller<Host>,
        v: Object,
        i: RawVal,
        x: RawVal,
    ) -> Result<Object, HostError> {
        let i = self.u32_from_rawval_input("i", i)?;
        let x = self.associate_raw_val(x);
        let vnew = self.visit_obj(v, move |hv: &HostVec| {
            self.validate_index_le_bound(i, hv.len())?;
            let mut vnew = hv.metered_clone(&self.0.budget)?;
            vnew.insert(i as usize, x)?;
            Ok(vnew)
        })?;
        Ok(self.add_host_object(vnew)?.into())
    }

    fn vec_append(
        &self,
        _vmcaller: &mut VmCaller<Host>,
        v1: Object,
        v2: Object,
    ) -> Result<Object, HostError> {
        let mut vnew = self.visit_obj(v1, |hv: &HostVec| Ok(hv.metered_clone(&self.0.budget)?))?;
        let v2 = self.visit_obj(v2, |hv: &HostVec| Ok(hv.metered_clone(&self.0.budget)?))?;
        if v2.len() > u32::MAX as usize - vnew.len() {
            return Err(self.err_status_msg(ScHostFnErrorCode::InputArgsInvalid, "u32 overflow"));
        }
        vnew.append(v2)?;
        Ok(self.add_host_object(vnew)?.into())
    }

    fn vec_slice(
        &self,
        _vmcaller: &mut VmCaller<Host>,
        v: Object,
        start: RawVal,
        end: RawVal,
    ) -> Result<Object, HostError> {
        let start = self.u32_from_rawval_input("start", start)?;
        let end = self.u32_from_rawval_input("end", end)?;
        let vnew = self.visit_obj(v, move |hv: &HostVec| {
            let range = self.valid_range_from_start_end_bound(start, end, hv.len())?;
            hv.metered_clone(&self.0.budget)?.slice(range)
        })?;
        Ok(self.add_host_object(vnew)?.into())
    }

    fn vec_first_index_of(
        &self,
        _vmcaller: &mut VmCaller<Host>,
        v: Object,
        x: RawVal,
    ) -> Result<RawVal, Self::Error> {
        let x = self.associate_raw_val(x);
        self.visit_obj(v, |hv: &HostVec| {
            Ok(match hv.first_index_of(&x)? {
                Some(u) => self.usize_to_rawval_u32(u)?,
                None => RawVal::from_void(),
            })
        })
    }

    fn vec_last_index_of(
        &self,
        _vmcaller: &mut VmCaller<Host>,
        v: Object,
        x: RawVal,
    ) -> Result<RawVal, Self::Error> {
        let x = self.associate_raw_val(x);
        self.visit_obj(v, |hv: &HostVec| {
            Ok(match hv.last_index_of(&x)? {
                Some(u) => self.usize_to_rawval_u32(u)?,
                None => RawVal::from_void(),
            })
        })
    }

    fn vec_binary_search(
        &self,
        _vmcaller: &mut VmCaller<Host>,
        v: Object,
        x: RawVal,
    ) -> Result<u64, Self::Error> {
        let x = self.associate_raw_val(x);
        self.visit_obj(v, |hv: &HostVec| {
            let res = hv.binary_search(&x)?;
            self.u64_from_binary_search_result(res)
        })
    }

    // Notes on metering: covered by components
    fn put_contract_data(
        &self,
        _vmcaller: &mut VmCaller<Host>,
        k: RawVal,
        v: RawVal,
    ) -> Result<RawVal, HostError> {
        let key = self.contract_data_key_from_rawval(k)?;
        let data = LedgerEntryData::ContractData(ContractDataEntry {
            contract_id: self.get_current_contract_id()?,
            key: self.from_host_val(k)?,
            val: self.from_host_val(v)?,
        });
        let val = LedgerEntry {
            last_modified_ledger_seq: 0,
            data,
            ext: LedgerEntryExt::V0,
        };
        self.0.storage.borrow_mut().put(&key, &val)?;
        Ok(().into())
    }

    // Notes on metering: covered by components
    fn has_contract_data(
        &self,
        _vmcaller: &mut VmCaller<Host>,
        k: RawVal,
    ) -> Result<RawVal, HostError> {
        let key = self.storage_key_from_rawval(k)?;
        let res = self.0.storage.borrow_mut().has(&key)?;
        Ok(RawVal::from_bool(res))
    }

    // Notes on metering: covered by components
    fn get_contract_data(
        &self,
        _vmcaller: &mut VmCaller<Host>,
        k: RawVal,
    ) -> Result<RawVal, HostError> {
        let key = self.storage_key_from_rawval(k)?;
        match self.0.storage.borrow_mut().get(&key)?.data {
            LedgerEntryData::ContractData(ContractDataEntry {
                contract_id,
                key,
                val,
            }) => Ok(self.to_host_val(&val)?.into()),
            _ => Err(self.err_status_msg(
                ScHostStorageErrorCode::ExpectContractData,
                "expected contract data",
            )),
        }
    }

    // Notes on metering: covered by components
    fn del_contract_data(
        &self,
        _vmcaller: &mut VmCaller<Host>,
        k: RawVal,
    ) -> Result<RawVal, HostError> {
        let key = self.contract_data_key_from_rawval(k)?;
        self.0.storage.borrow_mut().del(&key)?;
        Ok(().into())
    }

    // Notes on metering: covered by the components.
    fn create_contract_from_ed25519(
        &self,
        vmcaller: &mut VmCaller<Host>,
        v: Object,
        salt: Object,
        key: Object,
        sig: Object,
    ) -> Result<Object, HostError> {
        let salt_val = self.uint256_from_obj_input("salt", salt)?;
        let key_val = self.uint256_from_obj_input("key", key)?;

        // Verify parameters
        let params = self.visit_obj(v, |bytes: &Vec<u8>| {
            let separator = "create_contract_from_ed25519(contract: Vec<u8>, salt: u256, key: u256, sig: Vec<u8>)";
            let params = [separator.as_bytes(), salt_val.as_ref(), bytes].concat();
            // Another charge-after-work. Easier to get the num bytes this way.
            // TODO: 1. pre calcualte the bytes and charge before concat. 
            // 2. Might be overkill to have a separate type for this. Maybe can consolidate
            // with `BytesClone` or `BytesAppend`.
            self.charge_budget(CostType::BytesConcat, params.len() as u64)?;
            Ok(params)
        })?;
        let hash = self.compute_hash_sha256(vmcaller, self.add_host_object(params)?.into())?;

        self.verify_sig_ed25519(vmcaller, hash, key, sig)?;

        let wasm = self.visit_obj(v, |b: &Vec<u8>| {
            Ok(ScContractCode::Wasm(
                b.try_into()
                    .map_err(|_| self.err_general("code too large"))?,
            ))
        })?;
        let buf = self.id_preimage_from_ed25519(key_val, salt_val)?;
        self.create_contract_with_id_preimage(wasm, buf)
    }

    // Notes on metering: covered by the components.
    fn create_contract_from_contract(
        &self,
        _vmcaller: &mut VmCaller<Host>,
        v: Object,
        salt: Object,
    ) -> Result<Object, HostError> {
        let contract_id = self.get_current_contract_id()?;
        let salt = self.uint256_from_obj_input("salt", salt)?;

        let wasm = self.visit_obj(v, |b: &Vec<u8>| {
            Ok(ScContractCode::Wasm(
                b.try_into()
                    .map_err(|_| self.err_general("code too large"))?,
            ))
        })?;
        let buf = self.id_preimage_from_contract(contract_id, salt)?;
        self.create_contract_with_id_preimage(wasm, buf)
    }

    fn create_token_from_ed25519(
        &self,
        vmcaller: &mut VmCaller<Host>,
        salt: Object,
        key: Object,
        sig: Object,
    ) -> Result<Object, HostError> {
        let salt_val = self.uint256_from_obj_input("salt", salt)?;
        let key_val = self.uint256_from_obj_input("key", key)?;

        // Verify parameters
        let params = {
            let separator = "create_token_from_ed25519(salt: u256, key: u256, sig: Vec<u8>)";
            [separator.as_bytes(), salt_val.as_ref()].concat()
        };
        // Another charge-after-work. Easier to get the num bytes this way.
        self.charge_budget(CostType::BytesConcat, params.len() as u64)?;
        let hash = self.compute_hash_sha256(vmcaller, self.add_host_object(params)?.into())?;

        self.verify_sig_ed25519(vmcaller, hash, key, sig)?;

        let buf = self.id_preimage_from_ed25519(key_val, salt_val)?;
        self.create_contract_with_id_preimage(ScContractCode::Token, buf)
    }

    fn create_token_from_contract(
        &self,
        _vmcaller: &mut VmCaller<Host>,
        salt: Object,
    ) -> Result<Object, HostError> {
        let contract_id = self.get_current_contract_id()?;
        let salt = self.uint256_from_obj_input("salt", salt)?;
        let buf = self.id_preimage_from_contract(contract_id, salt)?;
        self.create_contract_with_id_preimage(ScContractCode::Token, buf)
    }

<<<<<<< HEAD
    fn create_contract_from_source_account(
        &self,
        _vmcaller: &mut VmCaller<Host>,
        v: Object,
        salt: Object,
    ) -> Result<Object, HostError> {
        let frames = self.0.context.borrow();
        if frames.len() > 1 {
            return Err(self.err_general("cannot be called from a contract"));
        }

        let salt = self.uint256_from_obj_input("salt", salt)?;

        let wasm = self.visit_obj(v, |b: &Vec<u8>| {
            Ok(ScContractCode::Wasm(
                b.try_into()
                    .map_err(|_| self.err_general("code too large"))?,
            ))
        })?;
        let buf = self.id_preimage_from_source_account(salt)?;
        self.create_contract_with_id_preimage(wasm, buf)
=======
    //TODO: metering
    fn create_token_wrapper(
        &self,
        vmcaller: &mut VmCaller<Host>,
        asset: Object,
    ) -> Result<Object, HostError> {
        let a = self.visit_obj(asset, |hv: &Vec<u8>| {
            //self.charge_budget(CostType::ValDeser, hv.len() as u64)?;
            Asset::read_xdr(&mut hv.as_slice())
                .map_err(|_| self.err_general("failed to de-serialize Asset"))
        })?;

        // TODO: Are these error msgs necessary? Should they be simplified?

        // We want to convert xdr::Asset into an ScVal that matches the ClassicMetadata
        // contracttype in the token contract
        let arg =
            match &a {
                Asset::Native => ScVal::Object(Some(ScObject::Vec(ScVec(
                    vec![ScVal::Symbol(
                        "Native"
                            .to_string()
                            .try_into()
                            .map_err(|_| self.err_general("invalid Native"))?,
                    )]
                    .try_into()
                    .map_err(|_| self.err_general("invalid vec"))?,
                )))),
                Asset::CreditAlphanum4(a4) => {
                    let PublicKey::PublicKeyTypeEd25519(issuer_key) = a4.issuer.0.clone();
                    ScVal::Object(Some(ScObject::Vec(ScVec(
                        vec![
                            ScVal::Symbol(
                                "AlphaNum4"
                                    .to_string()
                                    .try_into()
                                    .map_err(|_| self.err_general("invalid AlphaNum4"))?,
                            ),
                            ScVal::Object(Some(ScObject::Map(
                                ScMap::try_from(vec![
                                    ScMapEntry {
                                        key: ScVal::Symbol(
                                            "asset_code".to_string().try_into().map_err(|_| {
                                                self.err_general("invalid code4 key")
                                            })?,
                                        ),
                                        val: ScVal::Object(Some(ScObject::Bytes(
                                            a4.asset_code.0.try_into().map_err(|_| {
                                                self.err_general("invalid code4 val")
                                            })?,
                                        ))),
                                    },
                                    ScMapEntry {
                                        key: ScVal::Symbol(
                                            "issuer".to_string().try_into().map_err(|_| {
                                                self.err_general("invalid issuer4 key")
                                            })?,
                                        ),
                                        val: ScVal::Object(Some(ScObject::Bytes(
                                            issuer_key.0.try_into().map_err(|_| {
                                                self.err_general("invalid issuer4 key")
                                            })?,
                                        ))),
                                    },
                                ])
                                .map_err(|_| self.err_general("invalid map"))?,
                            ))),
                        ]
                        .try_into()
                        .map_err(|_| self.err_general("invalid vec"))?,
                    ))))
                }
                Asset::CreditAlphanum12(a12) => {
                    let PublicKey::PublicKeyTypeEd25519(issuer_key) = a12.issuer.0.clone();
                    ScVal::Object(Some(ScObject::Vec(ScVec(
                        vec![
                            ScVal::Symbol(
                                "AlphaNum12"
                                    .to_string()
                                    .try_into()
                                    .map_err(|_| self.err_general("invalid AlphaNum12"))?,
                            ),
                            ScVal::Object(Some(ScObject::Map(
                                ScMap::try_from(vec![
                                    ScMapEntry {
                                        key: ScVal::Symbol(
                                            "asset_code".to_string().try_into().map_err(|_| {
                                                self.err_general("invalid code12 key")
                                            })?,
                                        ),
                                        val: ScVal::Object(Some(ScObject::Bytes(
                                            a12.asset_code.0.try_into().map_err(|_| {
                                                self.err_general("invalid code12 val")
                                            })?,
                                        ))),
                                    },
                                    ScMapEntry {
                                        key: ScVal::Symbol(
                                            "issuer".to_string().try_into().map_err(|_| {
                                                self.err_general("invalid issuer12 key")
                                            })?,
                                        ),
                                        val: ScVal::Object(Some(ScObject::Bytes(
                                            issuer_key.0.try_into().map_err(|_| {
                                                self.err_general("invalid issuer12 val")
                                            })?,
                                        ))),
                                    },
                                ])
                                .map_err(|_| self.err_general("invalid map"))?,
                            ))),
                        ]
                        .try_into()
                        .map_err(|_| self.err_general("invalid vec"))?,
                    ))))
                }
            };

        let buf = self.id_preimage_from_asset(a)?;
        let id = self.create_contract_with_id_preimage(ScContractCode::Token, buf)?;
        self.call_n(
            id,
            Symbol::from_str("init_wrap"),
            &[self.to_host_val(&arg)?.val],
        )?;

        Ok(id)
>>>>>>> b3c188f4
    }

    // Notes on metering: here covers the args unpacking. The actual VM work is changed at lower layers.
    fn call(
        &self,
        _vmcaller: &mut VmCaller<Host>,
        contract: Object,
        func: Symbol,
        args: Object,
    ) -> Result<RawVal, HostError> {
        let args: Vec<RawVal> = self.visit_obj(args, |hv: &HostVec| {
            self.charge_budget(CostType::CallArgsUnpack, hv.len() as u64)?;
            Ok(hv.iter().map(|a| a.to_raw()).collect())
        })?;
        let res = self.call_n(contract, func, args.as_slice());
        if let Err(e) = &res {
            let evt = DebugEvent::new()
                .msg("contract call invocation resulted in error {}")
                .arg::<RawVal>(e.status.into());
            self.record_debug_event(evt)?;
        }
        res
    }

    // Notes on metering: covered by the components.
    fn try_call(
        &self,
        vmcaller: &mut VmCaller<Host>,
        contract: Object,
        func: Symbol,
        args: Object,
    ) -> Result<RawVal, HostError> {
        match self.call(vmcaller, contract, func, args) {
            Ok(rv) => Ok(rv),
            Err(e) => Ok(e.status.into()),
        }
    }

    fn bigint_from_u64(&self, _vmcaller: &mut VmCaller<Host>, x: u64) -> Result<Object, HostError> {
        Ok(self
            .add_host_object(MeteredBigInt::from_u64(self.0.budget.clone(), x)?)?
            .into())
    }

    // Notes on metering: visiting object is covered. Conversion from BigInt to u64 is free.
    fn bigint_to_u64(&self, _vmcaller: &mut VmCaller<Host>, x: Object) -> Result<u64, HostError> {
        self.visit_obj(x, |bi: &MeteredBigInt| {
            bi.to_u64()
                .ok_or_else(|| self.err_conversion_into_rawval::<u64>(x.into()))
        })
    }

    // Notes on metering: new object adding is covered. Conversion from i64 to BigInt is free.
    fn bigint_from_i64(&self, _vmcaller: &mut VmCaller<Host>, x: i64) -> Result<Object, HostError> {
        Ok(self
            .add_host_object(MeteredBigInt::from_i64(self.0.budget.clone(), x)?)?
            .into())
    }

    // Notes on metering: visiting object is covered. Conversion from BigInt to i64 is free.
    fn bigint_to_i64(&self, _vmcaller: &mut VmCaller<Host>, x: Object) -> Result<i64, HostError> {
        self.visit_obj(x, |bi: &MeteredBigInt| {
            bi.to_i64()
                .ok_or_else(|| self.err_conversion_into_rawval::<i64>(x.into()))
        })
    }

    // Notes on metering: fully covered.
    // Notes on calibration: use equal length objects to get the result upper bound.
    fn bigint_add(
        &self,
        _vmcaller: &mut VmCaller<Host>,
        x: Object,
        y: Object,
    ) -> Result<Object, HostError> {
        let res = self.visit_obj(x, |a: &MeteredBigInt| {
            self.visit_obj(y, |b: &MeteredBigInt| a.add(b))
        })?;
        Ok(self.add_host_object(res)?.into())
    }

    // Notes on metering and calibration: see `bigint_add`
    fn bigint_sub(
        &self,
        _vmcaller: &mut VmCaller<Host>,
        x: Object,
        y: Object,
    ) -> Result<Object, HostError> {
        let res = self.visit_obj(x, |a: &MeteredBigInt| {
            self.visit_obj(y, |b: &MeteredBigInt| a.sub(b))
        })?;
        Ok(self.add_host_object(res)?.into())
    }

    // Notes on metering and model calibration:
    // Use equal length objects for the upper bound measurement.
    // Make sure to measure three length ranges (in terms of no. u64 digits):
    // - [0, 32]
    // - (32, 256]
    // - [256, )
    // As they use different algorithms that have different performance and involves different complexity of intermediate objects.
    fn bigint_mul(
        &self,
        _vmcaller: &mut VmCaller<Host>,
        x: Object,
        y: Object,
    ) -> Result<Object, HostError> {
        let res = self.visit_obj(x, |a: &MeteredBigInt| {
            self.visit_obj(y, |b: &MeteredBigInt| a.mul(b))
        })?;
        Ok(self.add_host_object(res)?.into())
    }

    // Notes on metering and model calibration:
    // Use uneven length numbers for the upper bound measurement.
    fn bigint_div(
        &self,
        _vmcaller: &mut VmCaller<Host>,
        x: Object,
        y: Object,
    ) -> Result<Object, HostError> {
        let res = self.visit_obj(x, |a: &MeteredBigInt| {
            self.visit_obj(y, |b: &MeteredBigInt| {
                if b.is_zero() {
                    return Err(self.err_general("bigint division by zero"));
                }
                a.div(b)
            })
        })?;
        Ok(self.add_host_object(res)?.into())
    }

    fn bigint_rem(
        &self,
        _vmcaller: &mut VmCaller<Host>,
        x: Object,
        y: Object,
    ) -> Result<Object, HostError> {
        let res = self.visit_obj(x, |a: &MeteredBigInt| {
            self.visit_obj(y, |b: &MeteredBigInt| {
                if b.is_zero() {
                    return Err(self.err_general("bigint division by zero"));
                }
                a.rem(b)
            })
        })?;
        Ok(self.add_host_object(res)?.into())
    }

    // Notes on metering and model calibration:
    // Use equal length numbers for the upper bound measurement.
    fn bigint_and(
        &self,
        _vmcaller: &mut VmCaller<Host>,
        x: Object,
        y: Object,
    ) -> Result<Object, HostError> {
        let res = self.visit_obj(x, |a: &MeteredBigInt| {
            self.visit_obj(y, |b: &MeteredBigInt| a.bitand(b))
        })?;
        Ok(self.add_host_object(res)?.into())
    }

    fn bigint_or(
        &self,
        _vmcaller: &mut VmCaller<Host>,
        x: Object,
        y: Object,
    ) -> Result<Object, HostError> {
        let res = self.visit_obj(x, |a: &MeteredBigInt| {
            self.visit_obj(y, |b: &MeteredBigInt| a.bitor(b))
        })?;
        Ok(self.add_host_object(res)?.into())
    }

    fn bigint_xor(
        &self,
        _vmcaller: &mut VmCaller<Host>,
        x: Object,
        y: Object,
    ) -> Result<Object, HostError> {
        let res = self.visit_obj(x, |a: &MeteredBigInt| {
            self.visit_obj(y, |b: &MeteredBigInt| a.bitxor(b))
        })?;
        Ok(self.add_host_object(res)?.into())
    }

    fn bigint_shl(
        &self,
        _vmcaller: &mut VmCaller<Host>,
        x: Object,
        y: Object,
    ) -> Result<Object, HostError> {
        let res = self.visit_obj(x, |a: &MeteredBigInt| {
            self.visit_obj(y, |b: &MeteredBigInt| a.shl(b))
        })?;
        Ok(self.add_host_object(res)?.into())
    }

    // Notes on calibration: choose small y for the upper bound.
    fn bigint_shr(
        &self,
        _vmcaller: &mut VmCaller<Host>,
        x: Object,
        y: Object,
    ) -> Result<Object, HostError> {
        let res = self.visit_obj(x, |a: &MeteredBigInt| {
            self.visit_obj(y, |b: &MeteredBigInt| a.shr(b))
        })?;
        Ok(self.add_host_object(res)?.into())
    }

    // Notes on metering: covered by `visit_obj`. `is_zero` call is free.
    fn bigint_is_zero(
        &self,
        _vmcaller: &mut VmCaller<Host>,
        x: Object,
    ) -> Result<RawVal, HostError> {
        self.visit_obj(x, |a: &MeteredBigInt| Ok(a.is_zero().into()))
    }

    // Notes on metering: covered by `visit_obj`. `neg` call is free.
    fn bigint_neg(&self, _vmcaller: &mut VmCaller<Host>, x: Object) -> Result<Object, HostError> {
        let res = self.visit_obj(x, |a: &MeteredBigInt| Ok(a.neg()))?;
        Ok(self.add_host_object(res)?.into())
    }

    // Notes on metering: covered by `visit_obj`. `not` call is free.
    fn bigint_not(&self, _vmcaller: &mut VmCaller<Host>, x: Object) -> Result<Object, HostError> {
        let res = self.visit_obj(x, |a: &MeteredBigInt| Ok(a.not()))?;
        Ok(self.add_host_object(res)?.into())
    }

    fn bigint_gcd(
        &self,
        _vmcaller: &mut VmCaller<Host>,
        x: Object,
        y: Object,
    ) -> Result<Object, HostError> {
        let res = self.visit_obj(x, |a: &MeteredBigInt| {
            self.visit_obj(y, |b: &MeteredBigInt| a.gcd(b))
        })?;
        Ok(self.add_host_object(res)?.into())
    }

    fn bigint_lcm(
        &self,
        _vmcaller: &mut VmCaller<Host>,
        x: Object,
        y: Object,
    ) -> Result<Object, HostError> {
        let res = self.visit_obj(x, |a: &MeteredBigInt| {
            self.visit_obj(y, |b: &MeteredBigInt| a.lcm(b))
        })?;
        Ok(self.add_host_object(res)?.into())
    }

    // Note on calibration: pick y with all 1-bits to get the upper bound.
    fn bigint_pow(
        &self,
        _vmcaller: &mut VmCaller<Host>,
        x: Object,
        y: Object,
    ) -> Result<Object, HostError> {
        let res = self.visit_obj(x, |a: &MeteredBigInt| {
            self.visit_obj(y, |e: &MeteredBigInt| a.pow(e))
        })?;
        Ok(self.add_host_object(res)?.into())
    }

    fn bigint_pow_mod(
        &self,
        _vmcaller: &mut VmCaller<Host>,
        p: Object,
        q: Object,
        m: Object,
    ) -> Result<Object, HostError> {
        let res = self.visit_obj(p, |a: &MeteredBigInt| {
            self.visit_obj(q, |exponent: &MeteredBigInt| {
                self.visit_obj(m, |modulus: &MeteredBigInt| a.modpow(exponent, modulus))
            })
        })?;
        Ok(self.add_host_object(res)?.into())
    }

    fn bigint_sqrt(&self, _vmcaller: &mut VmCaller<Host>, x: Object) -> Result<Object, HostError> {
        let res = self.visit_obj(x, |a: &MeteredBigInt| a.sqrt())?;
        Ok(self.add_host_object(res)?.into())
    }

    fn bigint_bits(&self, _vmcaller: &mut VmCaller<Host>, x: Object) -> Result<u64, HostError> {
        self.visit_obj(x, |a: &MeteredBigInt| Ok(a.bits()))
    }

    fn bigint_to_bytes_be(
        &self,
        _vmcaller: &mut VmCaller<Host>,
        x: Object,
    ) -> Result<Object, Self::Error> {
        let sign_bytes = self.visit_obj(x, |a: &MeteredBigInt| a.to_bytes_be())?;
        Ok(self.add_host_object(sign_bytes.1)?.into())
    }

    fn bigint_to_radix_be(
        &self,
        _vmcaller: &mut VmCaller<Host>,
        x: Object,
        radix: RawVal,
    ) -> Result<Object, Self::Error> {
        let r: u32 = self.u32_from_rawval_input("radix", radix)?;
        let sign_bytes = self.visit_obj(x, |a: &MeteredBigInt| a.to_radix_be(r))?;
        Ok(self.add_host_object(sign_bytes.1)?.into())
    }

    fn bigint_from_bytes_be(
        &self,
        _vmcaller: &mut VmCaller<Host>,
        sign: RawVal,
        bytes: Object,
    ) -> Result<Object, Self::Error> {
        let s = self.bigint_sign_from_rawval(sign)?;
        let res = self.visit_obj(bytes, |b: &Vec<u8>| {
            MeteredBigInt::from_bytes_be(self.0.budget.clone(), s, b)
        })?;
        Ok(self.add_host_object(res)?.into())
    }

    fn bigint_from_radix_be(
        &self,
        _vmcaller: &mut VmCaller<Host>,
        sign: RawVal,
        buf: Object,
        radix: RawVal,
    ) -> Result<Object, Self::Error> {
        let s = self.bigint_sign_from_rawval(sign)?;
        let r = self.bigint_radix_from_rawval(radix)?;
        let res = self.visit_obj(buf, |b: &Vec<u8>| {
            if r != 256 && b.iter().any(|&b| b >= r as u8) {
                return Err(self.err(
                    DebugError::new(ScHostFnErrorCode::InputArgsInvalid)
                        .msg("{} contains invalid digit, must be < radix")
                        .arg(buf.to_raw()),
                ));
            }
            MeteredBigInt::from_radix_be(self.0.budget.clone(), s, b, r)
        })?;
        Ok(self.add_host_object(res)?.into())
    }

    // Notes on metering: covered by components
    fn serialize_to_bytes(
        &self,
        _vmcaller: &mut VmCaller<Host>,
        v: RawVal,
    ) -> Result<Object, HostError> {
        let scv = self.from_host_val(v)?;
        let mut buf = Vec::<u8>::new();
        scv.write_xdr(&mut buf)
            .map_err(|_| self.err_general("failed to serialize ScVal"))?;
        // Notes on metering": "write first charge later" means we could potentially underestimate
        // the cost by the largest sized host object. Since we are bounding the memory limit of a
        // host object, it is probably fine.
        // Ideally, `charge` should go before `write_xdr`, which would require us to either 1.
        // make serialization an iterative / chunked operation. Or 2. have a XDR method to
        // calculate the serialized size. Both would require non-trivial XDR changes.
        self.charge_budget(CostType::ValSer, buf.len() as u64)?;
        Ok(self.add_host_object(buf)?.into())
    }

    // Notes on metering: covered by components
    fn deserialize_from_bytes(
        &self,
        _vmcaller: &mut VmCaller<Host>,
        b: Object,
    ) -> Result<RawVal, HostError> {
        let scv = self.visit_obj(b, |hv: &Vec<u8>| {
            self.charge_budget(CostType::ValDeser, hv.len() as u64)?;
            ScVal::read_xdr(&mut hv.as_slice())
                .map_err(|_| self.err_general("failed to de-serialize ScVal"))
        })?;
        Ok(self.to_host_val(&scv)?.into())
    }

    fn bytes_copy_to_linear_memory(
        &self,
        vmcaller: &mut VmCaller<Host>,
        b: Object,
        b_pos: RawVal,
        lm_pos: RawVal,
        len: RawVal,
    ) -> Result<RawVal, HostError> {
        #[cfg(not(feature = "vm"))]
        unimplemented!();
        #[cfg(feature = "vm")]
        {
            let VmSlice { vm, pos, len } = self.decode_vmslice(lm_pos, len)?;
            let b_pos = u32::try_from(b_pos)?;
            self.visit_obj(b, move |hv: &Vec<u8>| {
                let range = self.valid_range_from_start_span_bound(b_pos, len, hv.len())?;
                let mem = vm.get_memory(self)?;
                self.charge_budget(CostType::VmMemCpy, hv.len() as u64)?;
                self.map_err(
                    mem.write(vmcaller.try_mut()?, pos as usize, &hv.as_slice()[range])
                        .map_err(|me| wasmi::Error::Memory(me)),
                )?;
                Ok(().into())
            })
        }
    }

    fn bytes_copy_from_linear_memory(
        &self,
        vmcaller: &mut VmCaller<Host>,
        b: Object,
        b_pos: RawVal,
        lm_pos: RawVal,
        len: RawVal,
    ) -> Result<Object, HostError> {
        #[cfg(not(feature = "vm"))]
        unimplemented!();
        #[cfg(feature = "vm")]
        {
            let VmSlice { vm, pos, len } = self.decode_vmslice(lm_pos, len)?;
            let b_pos = u32::try_from(b_pos)?;
            let mut vnew =
                self.visit_obj(b, |hv: &Vec<u8>| Ok(hv.metered_clone(&self.0.budget)?))?;
            let end_idx = b_pos.checked_add(len).ok_or_else(|| {
                self.err_status_msg(ScHostFnErrorCode::InputArgsInvalid, "u32 overflow")
            })? as usize;
            // TODO: we currently grow the destination vec if it's not big enough,
            // make sure this is desirable behaviour.
            if end_idx > vnew.len() {
                vnew.resize(end_idx, 0);
            }
            let mem = vm.get_memory(self)?;
            self.charge_budget(CostType::VmMemCpy, len as u64)?;
            self.map_err(
                mem.read(
                    vmcaller.try_mut()?,
                    pos as usize,
                    &mut vnew.as_mut_slice()[b_pos as usize..end_idx],
                )
                .map_err(|me| wasmi::Error::Memory(me)),
            )?;
            Ok(self.add_host_object(vnew)?.into())
        }
    }

    fn bytes_new_from_linear_memory(
        &self,
        vmcaller: &mut VmCaller<Host>,
        lm_pos: RawVal,
        len: RawVal,
    ) -> Result<Object, HostError> {
        #[cfg(not(feature = "vm"))]
        unimplemented!();
        #[cfg(feature = "vm")]
        {
            let VmSlice { vm, pos, len } = self.decode_vmslice(lm_pos, len)?;
            let mut vnew: Vec<u8> = vec![0; len as usize];
            let mem = vm.get_memory(self)?;
            self.charge_budget(CostType::VmMemCpy, len as u64)?;
            self.map_err(
                mem.read(vmcaller.try_ref()?, pos as usize, vnew.as_mut_slice())
                    .map_err(|me| wasmi::Error::Memory(me)),
            )?;
            Ok(self.add_host_object(vnew)?.into())
        }
    }

    // Notes on metering: covered by `add_host_object`
    fn bytes_new(&self, _vmcaller: &mut VmCaller<Host>) -> Result<Object, HostError> {
        Ok(self.add_host_object(Vec::<u8>::new())?.into())
    }

    // Notes on metering: `get_mut` is free
    fn bytes_put(
        &self,
        _vmcaller: &mut VmCaller<Host>,
        b: Object,
        i: RawVal,
        u: RawVal,
    ) -> Result<Object, HostError> {
        let i = self.usize_from_rawval_u32_input("i", i)?;
        let u = self.u8_from_rawval_input("u", u)?;
        let vnew = self.visit_obj(b, move |hv: &Vec<u8>| {
            let mut vnew = hv.metered_clone(&self.0.budget)?;
            match vnew.get_mut(i) {
                None => Err(self.err_status(ScHostObjErrorCode::VecIndexOutOfBound)),
                Some(v) => {
                    *v = u;
                    Ok(vnew)
                }
            }
        })?;
        Ok(self.add_host_object(vnew)?.into())
    }

    // Notes on metering: `get` is free
    fn bytes_get(
        &self,
        _vmcaller: &mut VmCaller<Host>,
        b: Object,
        i: RawVal,
    ) -> Result<RawVal, HostError> {
        let i = self.usize_from_rawval_u32_input("i", i)?;
        self.visit_obj(b, |hv: &Vec<u8>| {
            hv.get(i)
                .map(|u| Into::<RawVal>::into(Into::<u32>::into(*u)))
                .ok_or_else(|| self.err_status(ScHostObjErrorCode::VecIndexOutOfBound))
        })
    }

    fn bytes_del(
        &self,
        _vmcaller: &mut VmCaller<Host>,
        b: Object,
        i: RawVal,
    ) -> Result<Object, HostError> {
        let i = self.u32_from_rawval_input("i", i)?;
        let vnew = self.visit_obj(b, move |hv: &Vec<u8>| {
            self.validate_index_lt_bound(i, hv.len())?;
            let mut vnew = hv.metered_clone(&self.0.budget)?;
            self.charge_budget(CostType::BytesDel, hv.len() as u64)?; // O(n) worst case
            vnew.remove(i as usize);
            Ok(vnew)
        })?;
        Ok(self.add_host_object(vnew)?.into())
    }

    // Notes on metering: `len` is free
    fn bytes_len(&self, _vmcaller: &mut VmCaller<Host>, b: Object) -> Result<RawVal, HostError> {
        let len = self.visit_obj(b, |hv: &Vec<u8>| Ok(hv.len()))?;
        self.usize_to_rawval_u32(len)
    }

    // Notes on metering: `push` is free
    fn bytes_push(
        &self,
        _vmcaller: &mut VmCaller<Host>,
        b: Object,
        u: RawVal,
    ) -> Result<Object, HostError> {
        let u = self.u8_from_rawval_input("u", u)?;
        let vnew = self.visit_obj(b, move |hv: &Vec<u8>| {
            let mut vnew = hv.metered_clone(&self.0.budget)?;
            // Passing `len()` since worse case can cause reallocation.
            self.charge_budget(CostType::BytesPush, hv.len() as u64)?;
            vnew.push(u);
            Ok(vnew)
        })?;
        Ok(self.add_host_object(vnew)?.into())
    }

    // Notes on metering: `pop` is free
    fn bytes_pop(&self, _vmcaller: &mut VmCaller<Host>, b: Object) -> Result<Object, HostError> {
        let vnew = self.visit_obj(b, move |hv: &Vec<u8>| {
            let mut vnew = hv.metered_clone(&self.0.budget)?;
            // Passing `len()` since worse case can cause reallocation.
            self.charge_budget(CostType::BytesPop, hv.len() as u64)?;
            vnew.pop()
                .map(|_| vnew)
                .ok_or_else(|| self.err_status(ScHostObjErrorCode::VecIndexOutOfBound))
        })?;
        Ok(self.add_host_object(vnew)?.into())
    }

    // Notes on metering: `first` is free
    fn bytes_front(&self, _vmcaller: &mut VmCaller<Host>, b: Object) -> Result<RawVal, HostError> {
        self.visit_obj(b, |hv: &Vec<u8>| {
            hv.first()
                .map(|u| Into::<RawVal>::into(Into::<u32>::into(*u)))
                .ok_or_else(|| self.err_status(ScHostObjErrorCode::VecIndexOutOfBound))
        })
    }

    // Notes on metering: `last` is free
    fn bytes_back(&self, _vmcaller: &mut VmCaller<Host>, b: Object) -> Result<RawVal, HostError> {
        self.visit_obj(b, |hv: &Vec<u8>| {
            hv.last()
                .map(|u| Into::<RawVal>::into(Into::<u32>::into(*u)))
                .ok_or_else(|| self.err_status(ScHostObjErrorCode::VecIndexOutOfBound))
        })
    }

    fn bytes_insert(
        &self,
        _vmcaller: &mut VmCaller<Host>,
        b: Object,
        i: RawVal,
        u: RawVal,
    ) -> Result<Object, HostError> {
        let i = self.u32_from_rawval_input("i", i)?;
        let u = self.u8_from_rawval_input("u", u)?;
        let vnew = self.visit_obj(b, move |hv: &Vec<u8>| {
            self.validate_index_le_bound(i, hv.len())?;
            let mut vnew = hv.metered_clone(&self.0.budget)?;
            self.charge_budget(CostType::BytesInsert, hv.len() as u64)?; // insert is O(n) worst case
            vnew.insert(i as usize, u);
            Ok(vnew)
        })?;
        Ok(self.add_host_object(vnew)?.into())
    }

    fn bytes_append(
        &self,
        _vmcaller: &mut VmCaller<Host>,
        b1: Object,
        b2: Object,
    ) -> Result<Object, HostError> {
        let mut vnew = self.visit_obj(b1, |hv: &Vec<u8>| Ok(hv.metered_clone(&self.0.budget)?))?;
        let mut b2 = self.visit_obj(b2, |hv: &Vec<u8>| Ok(hv.metered_clone(&self.0.budget)?))?;
        if b2.len() > u32::MAX as usize - vnew.len() {
            return Err(self.err_status_msg(ScHostFnErrorCode::InputArgsInvalid, "u32 overflow"));
        }
        self.charge_budget(CostType::BytesAppend, (vnew.len() + b2.len()) as u64)?; // worst case can cause rellocation
        vnew.append(&mut b2);
        Ok(self.add_host_object(vnew)?.into())
    }

    fn bytes_slice(
        &self,
        _vmcaller: &mut VmCaller<Host>,
        b: Object,
        start: RawVal,
        end: RawVal,
    ) -> Result<Object, HostError> {
        let start = self.u32_from_rawval_input("start", start)?;
        let end = self.u32_from_rawval_input("end", end)?;
        let vnew = self.visit_obj(b, move |hv: &Vec<u8>| {
            let range = self.valid_range_from_start_end_bound(start, end, hv.len())?;
            self.charge_budget(CostType::BytesSlice, hv.len() as u64)?;
            Ok(hv.as_slice()[range].to_vec())
        })?;
        Ok(self.add_host_object(vnew)?.into())
    }

    fn hash_from_bytes(
        &self,
        _vmcaller: &mut VmCaller<Host>,
        x: Object,
    ) -> Result<Object, HostError> {
        todo!()
    }

    fn hash_to_bytes(
        &self,
        _vmcaller: &mut VmCaller<Host>,
        x: Object,
    ) -> Result<Object, HostError> {
        todo!()
    }

    fn public_key_from_bytes(
        &self,
        _vmcaller: &mut VmCaller<Host>,
        x: Object,
    ) -> Result<Object, HostError> {
        todo!()
    }

    fn public_key_to_bytes(
        &self,
        _vmcaller: &mut VmCaller<Host>,
        x: Object,
    ) -> Result<Object, HostError> {
        todo!()
    }

    // Notes on metering: covered by components.
    fn compute_hash_sha256(
        &self,
        _vmcaller: &mut VmCaller<Host>,
        x: Object,
    ) -> Result<Object, HostError> {
        let hash = self.sha256_hash_from_bytes_input(x)?;
        Ok(self.add_host_object(hash)?.into())
    }

    // Notes on metering: covered by components.
    fn verify_sig_ed25519(
        &self,
        _vmcaller: &mut VmCaller<Host>,
        x: Object,
        k: Object,
        s: Object,
    ) -> Result<RawVal, HostError> {
        use ed25519_dalek::Verifier;
        let public_key = self.ed25519_pub_key_from_obj_input(k)?;
        let sig = self.signature_from_obj_input("sig", s)?;
        let res = self.visit_obj(x, |bytes: &Vec<u8>| {
            self.charge_budget(CostType::VerifyEd25519Sig, bytes.len() as u64)?;
            public_key
                .verify(bytes, &sig)
                .map_err(|_| self.err_general("Failed ED25519 verification"))
        });
        Ok(res?.into())
    }

    // Notes on metering: covered by components.
    fn account_get_low_threshold(
        &self,
        _vmcaller: &mut VmCaller<Host>,
        a: Object,
    ) -> Result<RawVal, Self::Error> {
        let threshold = self.load_account(a)?.thresholds.0[ThresholdIndexes::Low as usize];
        let threshold = Into::<u32>::into(threshold);
        Ok(threshold.into())
    }

    // Notes on metering: covered by components.
    fn account_get_medium_threshold(
        &self,
        _vmcaller: &mut VmCaller<Host>,
        a: Object,
    ) -> Result<RawVal, Self::Error> {
        let threshold = self.load_account(a)?.thresholds.0[ThresholdIndexes::Med as usize];
        let threshold = Into::<u32>::into(threshold);
        Ok(threshold.into())
    }

    // Notes on metering: covered by components.
    fn account_get_high_threshold(
        &self,
        _vmcaller: &mut VmCaller<Host>,
        a: Object,
    ) -> Result<RawVal, Self::Error> {
        let threshold = self.load_account(a)?.thresholds.0[ThresholdIndexes::High as usize];
        let threshold = Into::<u32>::into(threshold);
        Ok(threshold.into())
    }

    // Notes on metering: covered by components.
    fn account_exists(
        &self,
        _vmcaller: &mut VmCaller<Host>,
        a: Object,
    ) -> Result<RawVal, Self::Error> {
        Ok(self.has_account(a)?.into())
    }

    // Notes on metering: some covered. The for loop and comparisons are free (for now).
    fn account_get_signer_weight(
        &self,
        _vmcaller: &mut VmCaller<Host>,
        a: Object,
        s: Object,
    ) -> Result<RawVal, Self::Error> {
        use xdr::{Signer, SignerKey};

        let target_signer = self.to_u256(s)?;

        let ae = self.load_account(a)?;
        if ae.account_id
            == AccountId(PublicKey::PublicKeyTypeEd25519(
                target_signer.metered_clone(&self.0.budget)?,
            ))
        {
            // Target signer is the master key, so return the master weight
            let threshold = ae.thresholds.0[ThresholdIndexes::MasterWeight as usize];
            let threshold = Into::<u32>::into(threshold);
            Ok(threshold.into())
        } else {
            // Target signer is not the master key, so search the account signers
            let signers: &Vec<Signer> = ae.signers.as_ref();
            for signer in signers {
                if let SignerKey::Ed25519(ref this_signer) = signer.key {
                    if &target_signer == this_signer {
                        // We've found the target signer in the account signers, so return the weight
                        return Ok(signer.weight.into());
                    }
                }
            }
            // We didn't find the target signer, so it must have no weight
            Ok(0u32.into())
        }
    }

    fn get_ledger_version(&self, _vmcaller: &mut VmCaller<Host>) -> Result<RawVal, Self::Error> {
        self.with_ledger_info(|li| Ok(li.protocol_version.into()))
    }

    fn get_ledger_sequence(&self, _vmcaller: &mut VmCaller<Host>) -> Result<RawVal, Self::Error> {
        self.with_ledger_info(|li| Ok(li.sequence_number.into()))
    }

    fn get_ledger_timestamp(&self, _vmcaller: &mut VmCaller<Host>) -> Result<Object, Self::Error> {
        self.with_ledger_info(|li| Ok(self.add_host_object(li.timestamp)?.into()))
    }

    fn get_ledger_network_passphrase(
        &self,
        _vmcaller: &mut VmCaller<Host>,
    ) -> Result<Object, Self::Error> {
        Ok(self
            .with_ledger_info(|li| self.add_host_object(li.network_passphrase.clone()))?
            .into())
    }

    fn get_current_call_stack(&self, _vmcaller: &mut VmCaller<Host>) -> Result<Object, HostError> {
        let frames = self.0.context.borrow();

        let get_host_val_tuple =
            |id: &Hash, function: &Symbol| -> Result<(HostVal, HostVal), HostError> {
                let id_val =
                    self.associate_raw_val(self.add_host_object(<Vec<u8>>::from(id.0))?.into());

                let function_val = self.associate_raw_val(function.clone().into());
                Ok((id_val, function_val))
            };

        //TODO: The from_vec calls below are not metered yet
        let mut outer = Vector::new();
        for frame in frames.iter() {
            match frame {
                #[cfg(feature = "vm")]
                Frame::ContractVM(vm, function) => {
                    let vals = get_host_val_tuple(&vm.contract_id, &function)?;
                    let inner =
                        HostVec::from_vec(self.0.budget.clone(), im_rc::vector![vals.0, vals.1])?;
                    outer.push_back(self.add_host_object(inner)?.into());
                }
                Frame::HostFunction(_) => (),
                Frame::Token(id, function) => {
                    let vals = get_host_val_tuple(&id, &function)?;
                    let inner =
                        HostVec::from_vec(self.0.budget.clone(), im_rc::vector![vals.0, vals.1])?;
                    outer.push_back(self.add_host_object(inner)?.into());
                }
                #[cfg(feature = "testutils")]
                Frame::TestContract(id, function) => {
                    let vals = get_host_val_tuple(&id, &function)?;
                    let inner =
                        HostVec::from_vec(self.0.budget.clone(), im_rc::vector![vals.0, vals.1])?;
                    outer.push_back(self.add_host_object(inner)?.into());
                }
            }
        }
        let res = HostVec::from_vec(self.0.budget.clone(), outer)?;
        Ok(self.add_host_object(res)?.into())
    }

    fn fail_with_status(
        &self,
        vmcaller: &mut VmCaller<Self::VmUserState>,
        status: Status,
    ) -> Result<RawVal, Self::Error> {
        if status.is_type(ScStatusType::ContractError) {
            Err(self.err_status_msg(status, "failing with contract error status code"))
        } else {
            Err(self.err_status_msg(
                ScHostValErrorCode::UnexpectedValType,
                "contract attempted to fail with non-ContractError status code",
            ))
        }
    }
}<|MERGE_RESOLUTION|>--- conflicted
+++ resolved
@@ -1783,6 +1783,29 @@
         self.create_contract_with_id_preimage(wasm, buf)
     }
 
+    fn create_contract_from_source_account(
+        &self,
+        _vmcaller: &mut VmCaller<Host>,
+        v: Object,
+        salt: Object,
+    ) -> Result<Object, HostError> {
+        let frames = self.0.context.borrow();
+        if frames.len() > 1 {
+            return Err(self.err_general("cannot be called from a contract"));
+        }
+
+        let salt = self.uint256_from_obj_input("salt", salt)?;
+
+        let wasm = self.visit_obj(v, |b: &Vec<u8>| {
+            Ok(ScContractCode::Wasm(
+                b.try_into()
+                    .map_err(|_| self.err_general("code too large"))?,
+            ))
+        })?;
+        let buf = self.id_preimage_from_source_account(salt)?;
+        self.create_contract_with_id_preimage(wasm, buf)
+    }
+
     fn create_token_from_ed25519(
         &self,
         vmcaller: &mut VmCaller<Host>,
@@ -1819,29 +1842,6 @@
         self.create_contract_with_id_preimage(ScContractCode::Token, buf)
     }
 
-<<<<<<< HEAD
-    fn create_contract_from_source_account(
-        &self,
-        _vmcaller: &mut VmCaller<Host>,
-        v: Object,
-        salt: Object,
-    ) -> Result<Object, HostError> {
-        let frames = self.0.context.borrow();
-        if frames.len() > 1 {
-            return Err(self.err_general("cannot be called from a contract"));
-        }
-
-        let salt = self.uint256_from_obj_input("salt", salt)?;
-
-        let wasm = self.visit_obj(v, |b: &Vec<u8>| {
-            Ok(ScContractCode::Wasm(
-                b.try_into()
-                    .map_err(|_| self.err_general("code too large"))?,
-            ))
-        })?;
-        let buf = self.id_preimage_from_source_account(salt)?;
-        self.create_contract_with_id_preimage(wasm, buf)
-=======
     //TODO: metering
     fn create_token_wrapper(
         &self,
@@ -1969,7 +1969,6 @@
         )?;
 
         Ok(id)
->>>>>>> b3c188f4
     }
 
     // Notes on metering: here covers the args unpacking. The actual VM work is changed at lower layers.
