use crate::host::Host;
use crate::native_contract::base_types::{BigInt, Bytes, BytesN, Vec};
use crate::native_contract::token::error::Error;
use crate::native_contract::token::nonce::read_and_increment_nonce;
use crate::native_contract::token::public_types::{
    AccountSignatures, Ed25519Signature, Identifier, Signature, SignaturePayload,
    SignaturePayloadV0,
};
use core::cmp::Ordering;
use soroban_env_common::{CheckedEnv, IntoVal, InvokerType, Symbol, TryFromVal, TryIntoVal};

<<<<<<< HEAD
const MAX_ACCOUNT_SIGNATURES: u32 = 20;

=======
// Metering: covered by components
>>>>>>> 9c690faa
fn check_ed25519_auth(
    e: &Host,
    auth: Ed25519Signature,
    name: Symbol,
    args: Vec,
) -> Result<(), Error> {
    let msg = SignaturePayloadV0 {
        name,
        contract: BytesN::<32>::try_from_val(e, e.get_current_contract()?)?,
        network: Bytes::try_from_val(e, e.get_ledger_network_passphrase()?)?,
        args,
    };
    let msg_bin = e.serialize_to_bytes(SignaturePayload::V0(msg).try_into_val(e)?)?;

    e.verify_sig_ed25519(msg_bin, auth.public_key.into(), auth.signature.into())?;
    Ok(())
}

// Metering: *mostly* covered by components.
fn check_account_auth(
    e: &Host,
    auth: AccountSignatures,
    name: Symbol,
    args: Vec,
) -> Result<(), Error> {
    let msg = SignaturePayloadV0 {
        name,
        contract: BytesN::<32>::try_from_val(e, e.get_current_contract()?)?,
        network: Bytes::try_from_val(e, e.get_ledger_network_passphrase()?)?,
        args,
    };
    let msg_bin = e.serialize_to_bytes(SignaturePayload::V0(msg).try_into_val(e)?)?;

    let mut weight = 0u32;
    let sigs = &auth.signatures;
    // Check if there is too many signatures: there shouldn't be more
    // signatures then the amount of account signers.
    if sigs.len()? > MAX_ACCOUNT_SIGNATURES {
        return Err(Error::ContractError);
    }
    let mut prev_pk: Option<BytesN<32>> = None;
    for i in 0..sigs.len()? {
        let sig: Ed25519Signature = sigs.get(i)?;
        // Cannot take multiple signatures from the same key
        if let Some(prev) = prev_pk {
            if prev.compare(&sig.public_key)? != Ordering::Less {
                return Err(Error::ContractError);
            }
        }

        e.verify_sig_ed25519(
            msg_bin.clone(),
            sig.public_key.clone().into(),
            sig.signature.into(),
        )?;
        let signer_weight_rv = e.account_get_signer_weight(
            auth.account_id.clone().into_val(&e),
            sig.public_key.clone().into(),
        )?;
        let signer_weight: u32 = signer_weight_rv.try_into()?;
        // 0 weight indicates that signer doesn't belong to this account. Treat
        // this as an error to indicate a bug in signatures, even if another
        // signers would have enough weight.
        if signer_weight == 0 {
            return Err(Error::ContractError);
        }
        // Overflow isn't possible here as
        // 255 * MAX_ACCOUNT_SIGNATURES is < u32::MAX.
        weight += signer_weight;
        prev_pk = Some(sig.public_key);
    }

    let threshold_rv = e.account_get_medium_threshold(auth.account_id.into_val(&e))?;
    if weight < threshold_rv.try_into()? {
        Err(Error::ContractError)
    } else {
        Ok(())
    }
}

// Metering: *mostly* covered by components.
pub fn check_auth(
    e: &Host,
    auth: Signature,
    nonce: BigInt,
    function: Symbol,
    args: Vec,
) -> Result<(), Error> {
    match auth {
        Signature::Invoker => {
            if nonce.compare(&BigInt::from_u64(e, 0)?)? != Ordering::Equal {
                Err(Error::ContractError)
            } else {
                let invoker_type: InvokerType = Host::get_invoker_type(&e)?.try_into()?;
                match invoker_type {
                    InvokerType::Account => e.get_invoking_account()?,
                    InvokerType::Contract => e.get_invoking_contract()?,
                };
                Ok(())
            }
        }
        Signature::Ed25519(kea) => {
            let stored_nonce =
                read_and_increment_nonce(e, Identifier::Ed25519(kea.public_key.clone()))?;
            if nonce.compare(&stored_nonce)? != Ordering::Equal {
                Err(Error::ContractError)
            } else {
                check_ed25519_auth(e, kea, function, args)?;
                Ok(())
            }
        }
        Signature::Account(kaa) => {
            let stored_nonce =
                read_and_increment_nonce(e, Identifier::Account(kaa.account_id.clone()))?;
            if nonce.compare(&stored_nonce)? != Ordering::Equal {
                Err(Error::ContractError)
            } else {
                check_account_auth(e, kaa, function, args)?;
                Ok(())
            }
        }
    }
}<|MERGE_RESOLUTION|>--- conflicted
+++ resolved
@@ -9,12 +9,9 @@
 use core::cmp::Ordering;
 use soroban_env_common::{CheckedEnv, IntoVal, InvokerType, Symbol, TryFromVal, TryIntoVal};
 
-<<<<<<< HEAD
 const MAX_ACCOUNT_SIGNATURES: u32 = 20;
 
-=======
 // Metering: covered by components
->>>>>>> 9c690faa
 fn check_ed25519_auth(
     e: &Host,
     auth: Ed25519Signature,
