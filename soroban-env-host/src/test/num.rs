use soroban_env_common::{
    num::*,
    xdr::{ScErrorCode, ScErrorType, ScVal},
    Compare, Env, EnvBase, Object, TryFromVal, TryIntoVal, I256,
};

<<<<<<< HEAD
use crate::{budget::AsBudget, host_object::HostObjectType, Host, HostError, RawVal};
=======
use crate::{budget::AsBudget, Host, Val};
>>>>>>> 722ce984
use core::fmt::Debug;
use std::cmp::Ordering;

fn check_roundtrip_ok<T: Eq + Debug + Copy + TryIntoVal<Host, Val> + TryFromVal<Host, Val>>(
    h: &Host,
    input: T,
    expect_object: bool,
) {
    let raw1: Val = input.try_into_val(h).unwrap();
    let sc1: ScVal = raw1.try_into_val(h).unwrap();
    let raw2: Val = sc1.try_into_val(h).unwrap();
    let output: T = raw2.try_into_val(h).unwrap();
    assert_eq!(input, output);
    assert_eq!(h.compare(&raw1, &raw2).unwrap(), Ordering::Equal);
    if expect_object {
        assert!(raw1.is_object());
        assert!(raw2.is_object());
    } else {
        assert!(!raw1.is_object());
        assert!(!raw2.is_object());
        assert_eq!(raw1.get_payload(), raw2.get_payload());
    }
}

fn check_roundtrip_compare_ok<
    T: Eq + Debug + Copy + Ord + TryIntoVal<Host, Val> + TryFromVal<Host, Val>,
>(
    h: &Host,
    input_vec: Vec<T>,
) {
    let pairs: Vec<((Val, ScVal), &T)> = input_vec
        .iter()
        .map(|v| {
            let raw: Val = v.try_into_val(h).unwrap();
            let scv: ScVal = raw.try_into_val(h).unwrap();
            (raw, scv)
        })
        .zip(input_vec.iter())
        .collect();

    for first in &pairs {
        for second in &pairs {
            let ord = first.1.cmp(second.1);
            assert_eq!(h.compare(&first.0 .0, &second.0 .0).unwrap(), ord);
            assert_eq!(
                h.as_budget().compare(&first.0 .1, &second.0 .1).unwrap(),
                ord
            );
        }
    }
}

#[test]
fn test_num_scval_roundtrips() {
    let host = Host::default();

    check_roundtrip_ok::<i64>(&host, 0_i64, false);
    check_roundtrip_ok::<i64>(&host, 1_i64, false);
    check_roundtrip_ok::<i64>(&host, -1_i64, false);
    check_roundtrip_ok::<i64>(&host, 12345_i64, false);
    check_roundtrip_ok::<i64>(&host, -12345_i64, false);
    check_roundtrip_ok::<i64>(&host, MIN_SMALL_I64, false);
    check_roundtrip_ok::<i64>(&host, MAX_SMALL_I64, false);
    check_roundtrip_ok::<i64>(&host, MIN_SMALL_I64 - 1, true);
    check_roundtrip_ok::<i64>(&host, MAX_SMALL_I64 + 1, true);
    check_roundtrip_ok::<i64>(&host, i64::MIN, true);
    check_roundtrip_ok::<i64>(&host, i64::MAX, true);

    check_roundtrip_ok::<u64>(&host, 0_u64, false);
    check_roundtrip_ok::<u64>(&host, 1_u64, false);
    check_roundtrip_ok::<u64>(&host, 12345_u64, false);
    check_roundtrip_ok::<u64>(&host, MAX_SMALL_U64, false);
    check_roundtrip_ok::<u64>(&host, MAX_SMALL_U64 + 1, true);
    check_roundtrip_ok::<u64>(&host, u64::MAX, true);

    check_roundtrip_ok::<i128>(&host, 0_i128, false);
    check_roundtrip_ok::<i128>(&host, 1_i128, false);
    check_roundtrip_ok::<i128>(&host, -1_i128, false);
    check_roundtrip_ok::<i128>(&host, 12345_i128, false);
    check_roundtrip_ok::<i128>(&host, -12345_i128, false);
    check_roundtrip_ok::<i128>(&host, MIN_SMALL_I128, false);
    check_roundtrip_ok::<i128>(&host, MAX_SMALL_I128, false);
    check_roundtrip_ok::<i128>(&host, MIN_SMALL_I128 - 1, true);
    check_roundtrip_ok::<i128>(&host, MAX_SMALL_I128 + 1, true);
    check_roundtrip_ok::<i128>(&host, i128::MIN, true);
    check_roundtrip_ok::<i128>(&host, i128::MAX, true);

    check_roundtrip_ok::<u128>(&host, 0_u128, false);
    check_roundtrip_ok::<u128>(&host, 1_u128, false);
    check_roundtrip_ok::<u128>(&host, 12345_u128, false);
    check_roundtrip_ok::<u128>(&host, MAX_SMALL_U128, false);
    check_roundtrip_ok::<u128>(&host, MAX_SMALL_U128 + 1, true);
    check_roundtrip_ok::<u128>(&host, u128::MAX, true);

    check_roundtrip_ok::<U256>(&host, U256::from(0_u128), false);
    check_roundtrip_ok::<U256>(&host, U256::from(1_u128), false);
    check_roundtrip_ok::<U256>(&host, U256::from(12345_u128), false);
    check_roundtrip_ok::<U256>(&host, MAX_SMALL_U256, false);
    check_roundtrip_ok::<U256>(&host, MAX_SMALL_U256 + 1, true);
    check_roundtrip_ok::<U256>(&host, U256::MAX, true);

    check_roundtrip_ok::<I256>(&host, I256::from(0_i128), false);
    check_roundtrip_ok::<I256>(&host, I256::from(1_i128), false);
    check_roundtrip_ok::<I256>(&host, I256::from(-1_i128), false);
    check_roundtrip_ok::<I256>(&host, I256::from(12345_i128), false);
    check_roundtrip_ok::<I256>(&host, I256::from(-12345_i128), false);
    check_roundtrip_ok::<I256>(&host, MIN_SMALL_I256, false);
    check_roundtrip_ok::<I256>(&host, MAX_SMALL_I256, false);
    check_roundtrip_ok::<I256>(&host, MIN_SMALL_I256 - 1, true);
    check_roundtrip_ok::<I256>(&host, MAX_SMALL_I256 + 1, true);
    check_roundtrip_ok::<I256>(&host, I256::MIN, true);
    check_roundtrip_ok::<I256>(&host, I256::MAX, true);

    let pos = 0x00ab_cdef_9876_5432u64; // some positive int64
    let neg = 0xfedc_ba98_7654_3210u64; // some negative int64
    let v = vec![pos, neg];
    for hi_hi in &v {
        for hi_lo in &v {
            for lo_hi in &v {
                for lo_lo in &v {
                    let i = i256_from_pieces(*hi_hi as i64, *hi_lo, *lo_hi, *lo_lo);
                    check_roundtrip_ok::<I256>(&host, i, true)
                }
            }
        }
    }
}

#[test]
fn test_num_rawval_scval_roundtrip_ordering() {
    let host = Host::default();
    let input_vec = vec![
        0_i128,
        1_i128,
        -1_i128,
        12345_i128,
        -12345_i128,
        MIN_SMALL_I128,
        MAX_SMALL_I128,
        MIN_SMALL_I128 - 1,
        MAX_SMALL_I128 + 1,
        i128::MIN,
        i128::MAX,
    ];
    check_roundtrip_compare_ok::<i128>(&host, input_vec);

    let input_vec = vec![
        0_u128,
        1_u128,
        12345_u128,
        MAX_SMALL_U128,
        MAX_SMALL_U128 + 1,
        u128::MAX,
    ];
    check_roundtrip_compare_ok::<u128>(&host, input_vec);

    let input_vec = vec![
        U256::from(0_u128),
        U256::from(1_u128),
        U256::from(12345_u128),
        MAX_SMALL_U256,
        MAX_SMALL_U256 + 1,
        U256::MAX,
    ];
    check_roundtrip_compare_ok::<U256>(&host, input_vec);

    let mut input_vec = vec![
        I256::from(0_i128),
        I256::from(1_i128),
        I256::from(-1_i128),
        I256::from(12345_i128),
        I256::from(-12345_i128),
        MIN_SMALL_I256,
        MAX_SMALL_I256,
        MIN_SMALL_I256 - 1,
        MAX_SMALL_I256 + 1,
        I256::MIN,
        I256::MAX,
    ];

    let pos = 0x00ab_cdef_9876_5432u64; // some positive int64
    let neg = 0xfedc_ba98_7654_3210u64; // some negative int64
    let v = vec![pos, neg];
    for hi_hi in &v {
        for hi_lo in &v {
            for lo_hi in &v {
                for lo_lo in &v {
                    input_vec.push(i256_from_pieces(*hi_hi as i64, *hi_lo, *lo_hi, *lo_lo));
                }
            }
        }
    }
    check_roundtrip_compare_ok::<I256>(&host, input_vec);
}

fn check_num_arith_ok<T, F>(host: &Host, lhs: T, rhs: T, f: F, expected: T) -> Result<(), HostError>
where
    T: HostObjectType,
    F: FnOnce(
        &Host,
        <T as HostObjectType>::Wrapper,
        <T as HostObjectType>::Wrapper,
    ) -> Result<<T as HostObjectType>::Wrapper, HostError>,
{
    let res: Object = host.add_host_object(expected)?.into();
    let res_back: Object = f(host, host.add_host_object(lhs)?, host.add_host_object(rhs)?)?.into();
    assert_eq!(
        host.compare(res.as_raw(), res_back.as_raw()).unwrap(),
        Ordering::Equal
    );
    Ok(())
}

fn check_num_arith_rhs_u32_ok<T, F>(
    host: &Host,
    lhs: T,
    rhs: u32,
    f: F,
    expected: T,
) -> Result<(), HostError>
where
    T: HostObjectType,
    F: FnOnce(
        &Host,
        <T as HostObjectType>::Wrapper,
        U32Val,
    ) -> Result<<T as HostObjectType>::Wrapper, HostError>,
{
    let res: Object = host.add_host_object(expected)?.into();
    let res_back: Object = f(host, host.add_host_object(lhs)?, U32Val::from(rhs))?.into();
    assert_eq!(
        host.compare(res.as_raw(), res_back.as_raw()).unwrap(),
        Ordering::Equal
    );
    Ok(())
}

fn check_num_arith_expect_err<T, F>(host: &Host, lhs: T, rhs: T, f: F) -> Result<(), HostError>
where
    T: HostObjectType,
    F: FnOnce(
        &Host,
        <T as HostObjectType>::Wrapper,
        <T as HostObjectType>::Wrapper,
    ) -> Result<<T as HostObjectType>::Wrapper, HostError>,
{
    let res_back = f(host, host.add_host_object(lhs)?, host.add_host_object(rhs)?);
    let code = (ScErrorType::Object, ScErrorCode::ArithDomain);
    assert!(HostError::result_matches_err(res_back, code));
    Ok(())
}

fn check_num_arith_rhs_u32_expect_err<T, F>(
    host: &Host,
    lhs: T,
    rhs: u32,
    f: F,
) -> Result<(), HostError>
where
    T: HostObjectType,
    F: FnOnce(
        &Host,
        <T as HostObjectType>::Wrapper,
        U32Val,
    ) -> Result<<T as HostObjectType>::Wrapper, HostError>,
{
    let res_back = f(host, host.add_host_object(lhs)?, U32Val::from(rhs));
    let code = (ScErrorType::Object, ScErrorCode::ArithDomain);
    assert!(HostError::result_matches_err(res_back, code));
    Ok(())
}

#[test]
fn test_u256_arith() -> Result<(), HostError> {
    let host = Host::default();
    // add
    check_num_arith_ok(
        &host,
        U256::MAX - 2,
        U256::new(1),
        Host::u256_add,
        U256::MAX - 1,
    )?;
    check_num_arith_expect_err(&host, U256::MAX - 2, U256::new(3), Host::u256_add)?;

    // sub
    check_num_arith_ok(
        &host,
        U256::new(1),
        U256::new(1),
        Host::u256_sub,
        U256::ZERO,
    )?;
    check_num_arith_expect_err(&host, U256::ZERO, U256::new(1), Host::u256_sub)?;

    // mul
    check_num_arith_ok(
        &host,
        U256::new(5),
        U256::new(1),
        Host::u256_mul,
        U256::new(5),
    )?;
    check_num_arith_expect_err(&host, U256::MAX, U256::new(2), Host::u256_mul)?;

    // div
    check_num_arith_ok(
        &host,
        U256::new(128),
        U256::new(2),
        Host::u256_div,
        U256::new(64),
    )?;
    check_num_arith_expect_err(&host, U256::new(1), U256::ZERO, Host::u256_div)?;

    // pow
    check_num_arith_rhs_u32_ok(&host, U256::new(2), 5, Host::u256_pow, U256::new(32))?;
    check_num_arith_rhs_u32_expect_err(&host, U256::MAX, 2, Host::u256_pow)?;

    // shl
    check_num_arith_rhs_u32_ok(&host, U256::new(0x1), 4, Host::u256_shl, U256::new(0x10))?;
    check_num_arith_rhs_u32_expect_err(&host, U256::new(0x10), 257, Host::u256_shl)?;

    // shr
    check_num_arith_rhs_u32_ok(&host, U256::new(0x10), 4, Host::u256_shr, U256::new(0x1))?;
    check_num_arith_rhs_u32_expect_err(&host, U256::new(0x10), 257, Host::u256_shr)?;

    Ok(())
}

#[test]
fn test_i256_arith() -> Result<(), HostError> {
    let host = Host::default();
    // add
    check_num_arith_ok(
        &host,
        I256::MAX - 2,
        I256::new(1),
        Host::i256_add,
        I256::MAX - 1,
    )?;
    check_num_arith_expect_err(&host, I256::MAX - 2, I256::new(3), Host::i256_add)?;

    // sub
    check_num_arith_ok(
        &host,
        I256::MIN + 2,
        I256::new(1),
        Host::i256_sub,
        I256::MIN + 1,
    )?;
    check_num_arith_expect_err(&host, I256::MIN + 2, I256::new(3), Host::i256_sub)?;

    // mul
    check_num_arith_ok(&host, I256::MAX, I256::new(1), Host::i256_mul, I256::MAX)?;
    check_num_arith_expect_err(&host, I256::MAX, I256::new(2), Host::i256_mul)?;

    // div
    check_num_arith_ok(
        &host,
        I256::MIN + 1,
        I256::new(-1),
        Host::i256_div,
        I256::MAX,
    )?;
    check_num_arith_expect_err(&host, I256::MIN, I256::new(-1), Host::i256_div)?;
    check_num_arith_expect_err(&host, I256::new(1), I256::new(0), Host::i256_div)?;

    // pow
    check_num_arith_rhs_u32_ok(&host, I256::new(8), 2, Host::i256_pow, I256::new(64))?;
    check_num_arith_rhs_u32_expect_err(&host, I256::MAX, 2, Host::i256_pow)?;

    // shl
    check_num_arith_rhs_u32_ok(&host, I256::new(0x1), 4, Host::i256_shl, I256::new(0x10))?;
    check_num_arith_rhs_u32_expect_err(&host, I256::new(0x1), 257, Host::i256_shl)?;

    // shr
    check_num_arith_rhs_u32_ok(&host, I256::new(0x10), 4, Host::i256_shr, I256::new(0x1))?;
    check_num_arith_rhs_u32_expect_err(&host, I256::new(0x10), 256, Host::i256_shr)?;

    Ok(())
}

#[test]
fn test_i256_bytes_roundtrip() -> Result<(), HostError> {
    let host = Host::default();
    let num = I256::from_words(-4353239472894, 6576786237846);
    let bo = host.bytes_new_from_slice(num.to_be_bytes().as_slice())?;
    let obj = host.i256_obj_from_be_bytes(bo)?;
    let bo_back = host.i256_obj_to_be_bytes(obj)?;

    let mut buf = [0; 32];
    host.bytes_copy_to_slice(bo_back, U32Val::from(0), buf.as_mut_slice())?;
    let num_back = I256::from_be_bytes(buf);
    assert_eq!(num, num_back);
    Ok(())
}

#[test]
fn test_u256_bytes_roundtrip() -> Result<(), HostError> {
    let host = Host::default();
    let num = U256::from_words(4353239472894, 6576786237846);
    let bo = host.bytes_new_from_slice(num.to_be_bytes().as_slice())?;
    let obj = host.u256_obj_from_be_bytes(bo)?;
    let bo_back = host.u256_obj_to_be_bytes(obj)?;

    let mut buf = [0; 32];
    host.bytes_copy_to_slice(bo_back, U32Val::from(0), buf.as_mut_slice())?;
    let num_back = U256::from_be_bytes(buf);
    assert_eq!(num, num_back);
    Ok(())
}<|MERGE_RESOLUTION|>--- conflicted
+++ resolved
@@ -4,11 +4,7 @@
     Compare, Env, EnvBase, Object, TryFromVal, TryIntoVal, I256,
 };
 
-<<<<<<< HEAD
-use crate::{budget::AsBudget, host_object::HostObjectType, Host, HostError, RawVal};
-=======
-use crate::{budget::AsBudget, Host, Val};
->>>>>>> 722ce984
+use crate::{budget::AsBudget, host_object::HostObjectType, Host, HostError, Val};
 use core::fmt::Debug;
 use std::cmp::Ordering;
 
