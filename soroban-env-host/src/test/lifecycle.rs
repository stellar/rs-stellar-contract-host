--- conflicted
+++ resolved
@@ -145,24 +145,8 @@
     let hash = sha256_hash_id_preimage(id_pre_image);
 
     //Push the contract id onto the stack to simulate a contract call
-<<<<<<< HEAD
-    let _frame_guard = host.push_test_frame(hash);
-
-    let key = ScVal::Static(ScStatic::LedgerKeyContractCode);
-
-    // update
-    let put_res = host.put_contract_data(host.to_host_val(&key)?.to_raw(), ().into());
-    let code = ScHostFnErrorCode::InputArgsInvalid;
-    assert!(HostError::result_matches_err_status(put_res, code));
-
-    // delete
-    let del_res = host.del_contract_data(host.to_host_val(&key)?.to_raw());
-    let code = ScHostFnErrorCode::InputArgsInvalid;
-    assert!(HostError::result_matches_err_status(del_res, code));
-    Ok(())
-=======
     host.with_frame(Frame::TestContract(hash), || {
-        let key = ScVal::Static(ScStatic::LedgerKeyContractCodeWasm);
+        let key = ScVal::Static(ScStatic::LedgerKeyContractCode);
 
         // update
         let put_res = host.put_contract_data(host.to_host_val(&key)?.to_raw(), ().into());
@@ -175,7 +159,6 @@
         assert!(HostError::result_matches_err_status(del_res, code));
         Ok(())
     })
->>>>>>> 7a61aa90
 }
 
 /// VM tests
