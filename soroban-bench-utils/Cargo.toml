--- conflicted
+++ resolved
@@ -10,14 +10,8 @@
 rust-version.workspace = true
 publish = false
 
-<<<<<<< HEAD
-[dependencies]
-soroban-env-common = { workspace = true }
-tracking-allocator = "0.4.0"
-=======
 [target.'cfg(not(target_family = "wasm"))'.dependencies]
 tracy-client = { version = "=0.16.4", features = ["enable", "timer-fallback"], default-features = false, optional = true }
->>>>>>> 543d4dba
 
 [target.'cfg(target_os = "linux")'.dependencies]
 perf-event = "0.4.7"
